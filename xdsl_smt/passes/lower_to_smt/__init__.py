--- conflicted
+++ resolved
@@ -1,6 +1,5 @@
 from .lower_to_smt import *
 
-<<<<<<< HEAD
 from .arith_semantics import (
     arith_semantics,  # pyright: ignore[reportUnusedImport]
 )
@@ -10,10 +9,6 @@
 #)
 from .transfer_semantics import (
     transfer_semantics,
-=======
-from .transfer_to_smt import (
-    transfer_to_smt_patterns,  # pyright: ignore[reportUnusedImport]
->>>>>>> 186e456b
 )
 from .func_to_smt import func_to_smt_patterns  # pyright: ignore[reportUnusedImport]
 from .llvm_to_smt import llvm_to_smt_patterns  # pyright: ignore[reportUnusedImport]
