// RUN: xdsl-smt %s -p=lower-to-smt,canonicalize,dce | filecheck %s
// RUN: xdsl-smt %s -p=lower-to-smt,lower-effects,canonicalize,dce,merge-func-results -t=smt | z3 -in

"builtin.module"() ({
  "func.func"() ({
  ^0(%x : i32, %y : i32):
    %r = "arith.ceildivsi"(%x, %y) : (i32, i32) -> i32
    "func.return"(%r) : (i32) -> ()
  }) {"sym_name" = "test", "function_type" = (i32, i32) -> i32, "sym_visibility" = "private"} : () -> ()
}) : () -> ()

// CHECK:       builtin.module {
// CHECK-NEXT:    %0 = "smt.define_fun"() ({
// CHECK-NEXT:    ^0(%x : !smt.utils.pair<!smt.bv.bv<32>, !smt.bool>, %y : !smt.utils.pair<!smt.bv.bv<32>, !smt.bool>, %1 : !effect.state):
// CHECK-NEXT:      %2 = "smt.utils.first"(%x) : (!smt.utils.pair<!smt.bv.bv<32>, !smt.bool>) -> !smt.bv.bv<32>
// CHECK-NEXT:      %3 = "smt.utils.second"(%x) : (!smt.utils.pair<!smt.bv.bv<32>, !smt.bool>) -> !smt.bool
// CHECK-NEXT:      %4 = "smt.utils.first"(%y) : (!smt.utils.pair<!smt.bv.bv<32>, !smt.bool>) -> !smt.bv.bv<32>
// CHECK-NEXT:      %5 = "smt.utils.second"(%y) : (!smt.utils.pair<!smt.bv.bv<32>, !smt.bool>) -> !smt.bool
// CHECK-NEXT:      %6 = "smt.bv.constant"() {value = #smt.bv.bv_val<2147483648: 32>} : () -> !smt.bv.bv<32>
// CHECK-NEXT:      %7 = "smt.bv.constant"() {value = #smt.bv.bv_val<4294967295: 32>} : () -> !smt.bv.bv<32>
<<<<<<< HEAD
// CHECK-NEXT:      %8 = "smt.bv.constant"() {value = #smt.bv.bv_val<1: 32>} : () -> !smt.bv.bv<32>
// CHECK-NEXT:      %9 = "smt.eq"(%2, %6) : (!smt.bv.bv<32>, !smt.bv.bv<32>) -> !smt.bool
// CHECK-NEXT:      %10 = "smt.eq"(%4, %7) : (!smt.bv.bv<32>, !smt.bv.bv<32>) -> !smt.bool
// CHECK-NEXT:      %11 = "smt.and"(%9, %10) : (!smt.bool, !smt.bool) -> !smt.bool
// CHECK-NEXT:      %12 = "smt.bv.constant"() {value = #smt.bv.bv_val<0: 32>} : () -> !smt.bv.bv<32>
// CHECK-NEXT:      %13 = "smt.eq"(%12, %4) : (!smt.bv.bv<32>, !smt.bv.bv<32>) -> !smt.bool
// CHECK-NEXT:      %14 = "smt.or"(%11, %13) : (!smt.bool, !smt.bool) -> !smt.bool
// CHECK-NEXT:      %15 = "smt.or"(%14, %5) : (!smt.bool, !smt.bool) -> !smt.bool
// CHECK-NEXT:      %16 = ub_effect.trigger %1
// CHECK-NEXT:      %17 = "smt.ite"(%15, %16, %1) : (!smt.bool, !effect.state, !effect.state) -> !effect.state
// CHECK-NEXT:      %18 = "smt.bv.slt"(%2, %12) : (!smt.bv.bv<32>, !smt.bv.bv<32>) -> !smt.bool
// CHECK-NEXT:      %19 = "smt.ite"(%18, %7, %8) : (!smt.bool, !smt.bv.bv<32>, !smt.bv.bv<32>) -> !smt.bv.bv<32>
// CHECK-NEXT:      %20 = "smt.bv.sub"(%2, %19) : (!smt.bv.bv<32>, !smt.bv.bv<32>) -> !smt.bv.bv<32>
// CHECK-NEXT:      %21 = "smt.bv.sdiv"(%20, %4) : (!smt.bv.bv<32>, !smt.bv.bv<32>) -> !smt.bv.bv<32>
// CHECK-NEXT:      %22 = "smt.bv.add"(%21, %8) : (!smt.bv.bv<32>, !smt.bv.bv<32>) -> !smt.bv.bv<32>
// CHECK-NEXT:      %23 = "smt.bv.sub"(%12, %2) : (!smt.bv.bv<32>, !smt.bv.bv<32>) -> !smt.bv.bv<32>
// CHECK-NEXT:      %24 = "smt.bv.sdiv"(%23, %4) : (!smt.bv.bv<32>, !smt.bv.bv<32>) -> !smt.bv.bv<32>
// CHECK-NEXT:      %25 = "smt.bv.sub"(%12, %24) : (!smt.bv.bv<32>, !smt.bv.bv<32>) -> !smt.bv.bv<32>
// CHECK-NEXT:      %26 = "smt.bv.slt"(%4, %12) : (!smt.bv.bv<32>, !smt.bv.bv<32>) -> !smt.bool
// CHECK-NEXT:      %27 = "smt.bv.slt"(%12, %2) : (!smt.bv.bv<32>, !smt.bv.bv<32>) -> !smt.bool
// CHECK-NEXT:      %28 = "smt.bv.slt"(%12, %4) : (!smt.bv.bv<32>, !smt.bv.bv<32>) -> !smt.bool
// CHECK-NEXT:      %29 = "smt.and"(%18, %26) : (!smt.bool, !smt.bool) -> !smt.bool
// CHECK-NEXT:      %30 = "smt.and"(%27, %28) : (!smt.bool, !smt.bool) -> !smt.bool
// CHECK-NEXT:      %31 = "smt.or"(%29, %30) : (!smt.bool, !smt.bool) -> !smt.bool
// CHECK-NEXT:      %32 = "smt.ite"(%31, %22, %25) : (!smt.bool, !smt.bv.bv<32>, !smt.bv.bv<32>) -> !smt.bv.bv<32>
// CHECK-NEXT:      %r = "smt.utils.pair"(%32, %3) : (!smt.bv.bv<32>, !smt.bool) -> !smt.utils.pair<!smt.bv.bv<32>, !smt.bool>
// CHECK-NEXT:      "smt.return"(%r, %17) : (!smt.utils.pair<!smt.bv.bv<32>, !smt.bool>, !effect.state) -> ()
=======
// CHECK-NEXT:      %8 = "smt.eq"(%2, %6) : (!smt.bv.bv<32>, !smt.bv.bv<32>) -> !smt.bool
// CHECK-NEXT:      %9 = "smt.eq"(%4, %7) : (!smt.bv.bv<32>, !smt.bv.bv<32>) -> !smt.bool
// CHECK-NEXT:      %10 = "smt.and"(%8, %9) : (!smt.bool, !smt.bool) -> !smt.bool
// CHECK-NEXT:      %11 = "smt.bv.constant"() {value = #smt.bv.bv_val<0: 32>} : () -> !smt.bv.bv<32>
// CHECK-NEXT:      %12 = "smt.eq"(%11, %4) : (!smt.bv.bv<32>, !smt.bv.bv<32>) -> !smt.bool
// CHECK-NEXT:      %13 = "smt.or"(%10, %12) : (!smt.bool, !smt.bool) -> !smt.bool
// CHECK-NEXT:      %14 = "smt.or"(%13, %5) : (!smt.bool, !smt.bool) -> !smt.bool
// CHECK-NEXT:      %15 = ub_effect.trigger %1
// CHECK-NEXT:      %16 = "smt.ite"(%14, %15, %1) : (!smt.bool, !effect.state, !effect.state) -> !effect.state
// CHECK-NEXT:      %17 = "smt.bv.sdiv"(%2, %4) : (!smt.bv.bv<32>, !smt.bv.bv<32>) -> !smt.bv.bv<32>
// CHECK-NEXT:      %18 = "smt.bv.mul"(%17, %4) : (!smt.bv.bv<32>, !smt.bv.bv<32>) -> !smt.bv.bv<32>
// CHECK-NEXT:      %19 = "smt.distinct"(%18, %2) : (!smt.bv.bv<32>, !smt.bv.bv<32>) -> !smt.bool
// CHECK-NEXT:      %20 = "smt.bv.sgt"(%2, %11) : (!smt.bv.bv<32>, !smt.bv.bv<32>) -> !smt.bool
// CHECK-NEXT:      %21 = "smt.bv.sgt"(%4, %11) : (!smt.bv.bv<32>, !smt.bv.bv<32>) -> !smt.bool
// CHECK-NEXT:      %22 = "smt.eq"(%20, %21) : (!smt.bool, !smt.bool) -> !smt.bool
// CHECK-NEXT:      %23 = "smt.and"(%22, %19) : (!smt.bool, !smt.bool) -> !smt.bool
// CHECK-NEXT:      %24 = "smt.bv.constant"() {value = #smt.bv.bv_val<1: 32>} : () -> !smt.bv.bv<32>
// CHECK-NEXT:      %25 = "smt.bv.add"(%17, %24) : (!smt.bv.bv<32>, !smt.bv.bv<32>) -> !smt.bv.bv<32>
// CHECK-NEXT:      %26 = "smt.ite"(%23, %25, %17) : (!smt.bool, !smt.bv.bv<32>, !smt.bv.bv<32>) -> !smt.bv.bv<32>
// CHECK-NEXT:      %r = "smt.utils.pair"(%26, %3) : (!smt.bv.bv<32>, !smt.bool) -> !smt.utils.pair<!smt.bv.bv<32>, !smt.bool>
// CHECK-NEXT:      "smt.return"(%r, %16) : (!smt.utils.pair<!smt.bv.bv<32>, !smt.bool>, !effect.state) -> ()
>>>>>>> 71eb0e8e
// CHECK-NEXT:    }) {fun_name = "test"} : () -> ((!smt.utils.pair<!smt.bv.bv<32>, !smt.bool>, !smt.utils.pair<!smt.bv.bv<32>, !smt.bool>, !effect.state) -> (!smt.utils.pair<!smt.bv.bv<32>, !smt.bool>, !effect.state))
// CHECK-NEXT:  }<|MERGE_RESOLUTION|>--- conflicted
+++ resolved
@@ -18,35 +18,6 @@
 // CHECK-NEXT:      %5 = "smt.utils.second"(%y) : (!smt.utils.pair<!smt.bv.bv<32>, !smt.bool>) -> !smt.bool
 // CHECK-NEXT:      %6 = "smt.bv.constant"() {value = #smt.bv.bv_val<2147483648: 32>} : () -> !smt.bv.bv<32>
 // CHECK-NEXT:      %7 = "smt.bv.constant"() {value = #smt.bv.bv_val<4294967295: 32>} : () -> !smt.bv.bv<32>
-<<<<<<< HEAD
-// CHECK-NEXT:      %8 = "smt.bv.constant"() {value = #smt.bv.bv_val<1: 32>} : () -> !smt.bv.bv<32>
-// CHECK-NEXT:      %9 = "smt.eq"(%2, %6) : (!smt.bv.bv<32>, !smt.bv.bv<32>) -> !smt.bool
-// CHECK-NEXT:      %10 = "smt.eq"(%4, %7) : (!smt.bv.bv<32>, !smt.bv.bv<32>) -> !smt.bool
-// CHECK-NEXT:      %11 = "smt.and"(%9, %10) : (!smt.bool, !smt.bool) -> !smt.bool
-// CHECK-NEXT:      %12 = "smt.bv.constant"() {value = #smt.bv.bv_val<0: 32>} : () -> !smt.bv.bv<32>
-// CHECK-NEXT:      %13 = "smt.eq"(%12, %4) : (!smt.bv.bv<32>, !smt.bv.bv<32>) -> !smt.bool
-// CHECK-NEXT:      %14 = "smt.or"(%11, %13) : (!smt.bool, !smt.bool) -> !smt.bool
-// CHECK-NEXT:      %15 = "smt.or"(%14, %5) : (!smt.bool, !smt.bool) -> !smt.bool
-// CHECK-NEXT:      %16 = ub_effect.trigger %1
-// CHECK-NEXT:      %17 = "smt.ite"(%15, %16, %1) : (!smt.bool, !effect.state, !effect.state) -> !effect.state
-// CHECK-NEXT:      %18 = "smt.bv.slt"(%2, %12) : (!smt.bv.bv<32>, !smt.bv.bv<32>) -> !smt.bool
-// CHECK-NEXT:      %19 = "smt.ite"(%18, %7, %8) : (!smt.bool, !smt.bv.bv<32>, !smt.bv.bv<32>) -> !smt.bv.bv<32>
-// CHECK-NEXT:      %20 = "smt.bv.sub"(%2, %19) : (!smt.bv.bv<32>, !smt.bv.bv<32>) -> !smt.bv.bv<32>
-// CHECK-NEXT:      %21 = "smt.bv.sdiv"(%20, %4) : (!smt.bv.bv<32>, !smt.bv.bv<32>) -> !smt.bv.bv<32>
-// CHECK-NEXT:      %22 = "smt.bv.add"(%21, %8) : (!smt.bv.bv<32>, !smt.bv.bv<32>) -> !smt.bv.bv<32>
-// CHECK-NEXT:      %23 = "smt.bv.sub"(%12, %2) : (!smt.bv.bv<32>, !smt.bv.bv<32>) -> !smt.bv.bv<32>
-// CHECK-NEXT:      %24 = "smt.bv.sdiv"(%23, %4) : (!smt.bv.bv<32>, !smt.bv.bv<32>) -> !smt.bv.bv<32>
-// CHECK-NEXT:      %25 = "smt.bv.sub"(%12, %24) : (!smt.bv.bv<32>, !smt.bv.bv<32>) -> !smt.bv.bv<32>
-// CHECK-NEXT:      %26 = "smt.bv.slt"(%4, %12) : (!smt.bv.bv<32>, !smt.bv.bv<32>) -> !smt.bool
-// CHECK-NEXT:      %27 = "smt.bv.slt"(%12, %2) : (!smt.bv.bv<32>, !smt.bv.bv<32>) -> !smt.bool
-// CHECK-NEXT:      %28 = "smt.bv.slt"(%12, %4) : (!smt.bv.bv<32>, !smt.bv.bv<32>) -> !smt.bool
-// CHECK-NEXT:      %29 = "smt.and"(%18, %26) : (!smt.bool, !smt.bool) -> !smt.bool
-// CHECK-NEXT:      %30 = "smt.and"(%27, %28) : (!smt.bool, !smt.bool) -> !smt.bool
-// CHECK-NEXT:      %31 = "smt.or"(%29, %30) : (!smt.bool, !smt.bool) -> !smt.bool
-// CHECK-NEXT:      %32 = "smt.ite"(%31, %22, %25) : (!smt.bool, !smt.bv.bv<32>, !smt.bv.bv<32>) -> !smt.bv.bv<32>
-// CHECK-NEXT:      %r = "smt.utils.pair"(%32, %3) : (!smt.bv.bv<32>, !smt.bool) -> !smt.utils.pair<!smt.bv.bv<32>, !smt.bool>
-// CHECK-NEXT:      "smt.return"(%r, %17) : (!smt.utils.pair<!smt.bv.bv<32>, !smt.bool>, !effect.state) -> ()
-=======
 // CHECK-NEXT:      %8 = "smt.eq"(%2, %6) : (!smt.bv.bv<32>, !smt.bv.bv<32>) -> !smt.bool
 // CHECK-NEXT:      %9 = "smt.eq"(%4, %7) : (!smt.bv.bv<32>, !smt.bv.bv<32>) -> !smt.bool
 // CHECK-NEXT:      %10 = "smt.and"(%8, %9) : (!smt.bool, !smt.bool) -> !smt.bool
@@ -68,6 +39,5 @@
 // CHECK-NEXT:      %26 = "smt.ite"(%23, %25, %17) : (!smt.bool, !smt.bv.bv<32>, !smt.bv.bv<32>) -> !smt.bv.bv<32>
 // CHECK-NEXT:      %r = "smt.utils.pair"(%26, %3) : (!smt.bv.bv<32>, !smt.bool) -> !smt.utils.pair<!smt.bv.bv<32>, !smt.bool>
 // CHECK-NEXT:      "smt.return"(%r, %16) : (!smt.utils.pair<!smt.bv.bv<32>, !smt.bool>, !effect.state) -> ()
->>>>>>> 71eb0e8e
 // CHECK-NEXT:    }) {fun_name = "test"} : () -> ((!smt.utils.pair<!smt.bv.bv<32>, !smt.bool>, !smt.utils.pair<!smt.bv.bv<32>, !smt.bool>, !effect.state) -> (!smt.utils.pair<!smt.bv.bv<32>, !smt.bool>, !effect.state))
 // CHECK-NEXT:  }