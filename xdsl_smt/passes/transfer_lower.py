from typing import TextIO
from xdsl.dialects.func import *
from xdsl.pattern_rewriter import *
from functools import singledispatch
from dataclasses import dataclass
from xdsl.passes import ModulePass

from xdsl.ir import Operation
from xdsl.context import MLContext
from ..utils.lower_utils import (
    lowerOperation,
    CPP_CLASS_KEY,
    lowerDispatcher,
    INDUCTION_KEY,
    lowerInductionOps,
)

from xdsl.pattern_rewriter import (
    RewritePattern,
    PatternRewriter,
    op_type_rewrite_pattern,
    PatternRewriteWalker,
    GreedyRewritePatternApplier,
)
from xdsl.dialects import builtin

autogen = 0


@singledispatch
def transferFunction(op, fout):
    pass


funcStr = ""
indent = "\t"
needDispatch: list[FuncOp] = []
inductionOp: list[FuncOp] = []


@transferFunction.register
def _(op: Operation, fout):
    global needDispatch
    global inductionOp
    if isinstance(op, ModuleOp):
        return
        # print(lowerDispatcher(needDispatch))
        # fout.write(lowerDispatcher(needDispatch))
    if len(op.results) > 0 and op.results[0].name_hint is None:
        global autogen
        op.results[0].name_hint = "autogen" + str(autogen)
        autogen += 1
    global funcStr
    funcStr += lowerOperation(op)
    parentOp = op.parent_op()
    if isinstance(parentOp, FuncOp) and parentOp.body.block.last_op == op:
        funcStr += "}\n"
        fout.write(funcStr)
        funcStr = ""
    if isinstance(op, FuncOp):
        if CPP_CLASS_KEY in op.attributes:
            needDispatch.append(op)
        if INDUCTION_KEY in op.attributes:
            inductionOp.append(op)


@dataclass
class LowerOperation(RewritePattern):
    def __init__(self, fout):
        self.fout = fout

    @op_type_rewrite_pattern
    def match_and_rewrite(self, op: Operation, rewriter: PatternRewriter):
        transferFunction(op, self.fout)


def addInductionOps(fout: TextIO):
    global inductionOp
    if len(inductionOp) != 0:
        fout.write(lowerInductionOps(inductionOp))


<<<<<<< HEAD
def addDispatcher(fout: TextIO):
=======
def addDispatcher(fout, is_forward: bool):
>>>>>>> 7832b228
    global needDispatch
    if len(needDispatch) != 0:
        # print(lowerDispatcher(needDispatch))
        fout.write(lowerDispatcher(needDispatch, is_forward))


@dataclass(frozen=True)
class LowerToCpp(ModulePass):
    name = "trans_lower"
    fout = None

    def apply(self, ctx: MLContext, op: builtin.ModuleOp) -> None:
        walker = PatternRewriteWalker(
            GreedyRewritePatternApplier([LowerOperation(self.fout)]),
            walk_regions_first=False,
            apply_recursively=True,
            walk_reverse=False,
        )
        walker.rewrite_module(op)<|MERGE_RESOLUTION|>--- conflicted
+++ resolved
@@ -80,11 +80,7 @@
         fout.write(lowerInductionOps(inductionOp))
 
 
-<<<<<<< HEAD
-def addDispatcher(fout: TextIO):
-=======
-def addDispatcher(fout, is_forward: bool):
->>>>>>> 7832b228
+def addDispatcher(fout: TextIO, is_forward: bool):
     global needDispatch
     if len(needDispatch) != 0:
         # print(lowerDispatcher(needDispatch))
