--- conflicted
+++ resolved
@@ -20,12 +20,6 @@
 from xdsl.utils.hints import isa
 
 from xdsl.irdl import (
-<<<<<<< HEAD
-    operand_def,
-    result_def,
-    attr_def,
-    var_operand_def,
-=======
     ConstraintVar,
     attr_def,
     operand_def,
@@ -33,7 +27,6 @@
     result_def,
     Operand,
     VarOperand,
->>>>>>> 3d5dd05f
     irdl_attr_definition,
     irdl_op_definition,
     ParameterDef,
@@ -52,11 +45,6 @@
 @irdl_op_definition
 class Constant(IRDLOperation, InferResultTypeInterface):
     name = "transfer.constant"
-<<<<<<< HEAD
-    op= operand_def(TransIntegerType)
-    value= attr_def(IntegerAttr[IndexType])
-    result= result_def(TransIntegerType)
-=======
 
     T = Annotated[TransIntegerType | IntegerType, ConstraintVar("T")]
 
@@ -90,16 +78,11 @@
                 return [op]
             case _:
                 raise VerifyException("Unary operation expects exactly one operand")
->>>>>>> 3d5dd05f
 
 
 @irdl_op_definition
 class NegOp(UnaryOp):
     name = "transfer.neg"
-<<<<<<< HEAD
-    op= operand_def(TransIntegerType)
-    result= result_def(TransIntegerType)
-=======
 
 
 class BinOp(IRDLOperation, InferResultTypeInterface, ABC):
@@ -136,226 +119,112 @@
                 return [i1]
             case _:
                 raise VerifyException("Bin operation expects exactly two operands")
->>>>>>> 3d5dd05f
 
 
 @irdl_op_definition
 class AddOp(BinOp):
     name = "transfer.add"
-<<<<<<< HEAD
-    lhs= operand_def(TransIntegerType)
-    rhs= operand_def(TransIntegerType)
-    result= result_def(TransIntegerType)
-=======
->>>>>>> 3d5dd05f
 
 
 @irdl_op_definition
 class SubOp(BinOp):
     name = "transfer.sub"
-<<<<<<< HEAD
-    lhs= operand_def(TransIntegerType)
-    rhs= operand_def(TransIntegerType)
-    result= result_def(TransIntegerType)
-=======
->>>>>>> 3d5dd05f
 
 
 @irdl_op_definition
 class MulOp(BinOp):
     name = "transfer.mul"
-<<<<<<< HEAD
-    lhs= operand_def(TransIntegerType)
-    rhs= operand_def(TransIntegerType)
-    result= result_def(TransIntegerType)
-=======
->>>>>>> 3d5dd05f
 
 
 @irdl_op_definition
 class UMulOverflowOp(PredicateOp):
     name = "transfer.umul_overflow"
-<<<<<<< HEAD
-    lhs= operand_def(TransIntegerType)
-    rhs= operand_def(TransIntegerType)
-    result= result_def(i1)
-=======
->>>>>>> 3d5dd05f
 
 
 @irdl_op_definition
 class AndOp(BinOp):
     name = "transfer.and"
-<<<<<<< HEAD
-    lhs= operand_def(TransIntegerType)
-    rhs= operand_def(TransIntegerType)
-    result= result_def(TransIntegerType)
-=======
->>>>>>> 3d5dd05f
 
 
 @irdl_op_definition
 class OrOp(BinOp):
     name = "transfer.or"
-<<<<<<< HEAD
-    lhs= operand_def(TransIntegerType)
-    rhs= operand_def(TransIntegerType)
-    result= result_def(TransIntegerType)
-=======
->>>>>>> 3d5dd05f
 
 
 @irdl_op_definition
 class XorOp(BinOp):
     name = "transfer.xor"
-<<<<<<< HEAD
-    lhs= operand_def(TransIntegerType)
-    rhs= operand_def(TransIntegerType)
-    result= result_def(TransIntegerType)
-=======
->>>>>>> 3d5dd05f
 
 
 @irdl_op_definition
 class GetBitWidthOp(UnaryOp):
     name = "transfer.get_bit_width"
-<<<<<<< HEAD
-    val= operand_def(TransIntegerType)
-    result= result_def(TransIntegerType)
-=======
->>>>>>> 3d5dd05f
 
 
 @irdl_op_definition
 class CountLZeroOp(UnaryOp):
     name = "transfer.countl_zero"
-<<<<<<< HEAD
-    val= operand_def(TransIntegerType)
-    result= result_def(TransIntegerType)
-=======
->>>>>>> 3d5dd05f
 
 
 @irdl_op_definition
 class CountRZeroOp(UnaryOp):
     name = "transfer.countr_zero"
-<<<<<<< HEAD
-    val= operand_def(TransIntegerType)
-    result= result_def(TransIntegerType)
-=======
->>>>>>> 3d5dd05f
 
 
 @irdl_op_definition
 class CountLOneOp(UnaryOp):
     name = "transfer.countl_one"
-<<<<<<< HEAD
-    val= operand_def(TransIntegerType)
-    result= result_def(TransIntegerType)
-=======
->>>>>>> 3d5dd05f
 
 
 @irdl_op_definition
 class CountROneOp(UnaryOp):
     name = "transfer.countr_one"
-<<<<<<< HEAD
-    val= operand_def(TransIntegerType)
-    result= result_def(TransIntegerType)
-=======
->>>>>>> 3d5dd05f
 
 
 @irdl_op_definition
 class SMinOp(BinOp):
     name = "transfer.smin"
-<<<<<<< HEAD
-    lhs= operand_def(TransIntegerType)
-    rhs= operand_def(TransIntegerType)
-    result= result_def(TransIntegerType)
-=======
->>>>>>> 3d5dd05f
 
 
 @irdl_op_definition
 class SMaxOp(BinOp):
     name = "transfer.smax"
-<<<<<<< HEAD
-    lhs= operand_def(TransIntegerType)
-    rhs= operand_def(TransIntegerType)
-    result= result_def(TransIntegerType)
-=======
->>>>>>> 3d5dd05f
 
 
 @irdl_op_definition
 class UMinOp(BinOp):
     name = "transfer.umin"
-<<<<<<< HEAD
-    lhs= operand_def(TransIntegerType)
-    rhs= operand_def(TransIntegerType)
-    result= result_def(TransIntegerType)
-=======
->>>>>>> 3d5dd05f
 
 
 @irdl_op_definition
 class UMaxOp(BinOp):
     name = "transfer.umax"
-<<<<<<< HEAD
-    lhs= operand_def(TransIntegerType)
-    rhs= operand_def(TransIntegerType)
-    result= result_def(TransIntegerType)
-=======
->>>>>>> 3d5dd05f
 
 
 @irdl_op_definition
 class GetLowBitsOp(IRDLOperation):
     name = "transfer.get_low_bits"
-<<<<<<< HEAD
-    val= operand_def(TransIntegerType)
-    low_bits= operand_def(TransIntegerType)
-    result= result_def(TransIntegerType)
-=======
-
     T = Annotated[TransIntegerType | IntegerType, ConstraintVar("T")]
 
     val: Operand = operand_def(T)
     low_bits: Operand = operand_def(T)
     result: OpResult = result_def(T)
->>>>>>> 3d5dd05f
 
 
 @irdl_op_definition
 class SetHighBitsOp(IRDLOperation):
     name = "transfer.set_high_bits"
-<<<<<<< HEAD
-    val= operand_def(TransIntegerType)
-    high_bits= operand_def(TransIntegerType)
-    result= result_def(TransIntegerType)
-=======
-
     T = Annotated[TransIntegerType | IntegerType, ConstraintVar("T")]
 
     val: Operand = operand_def(T)
     high_bits: Operand = operand_def(T)
     result: OpResult = result_def(T)
->>>>>>> 3d5dd05f
 
 
 @irdl_op_definition
 class CmpOp(PredicateOp):
     name = "transfer.cmp"
-<<<<<<< HEAD
-    predicate= attr_def(IntegerAttr[IndexType])
-    lhs= operand_def(TransIntegerType)
-    rhs= operand_def(TransIntegerType)
-    result= result_def(i1)
-=======
-
     predicate: IntegerAttr[IndexType] = attr_def(IntegerAttr[IndexType])
->>>>>>> 3d5dd05f
 
 
 @irdl_attr_definition
@@ -378,12 +247,6 @@
 @irdl_op_definition
 class GetOp(IRDLOperation, InferResultTypeInterface):
     name = "transfer.get"
-
-<<<<<<< HEAD
-    abs_val= operand_def(AbstractValueType)
-    index= attr_def(IntegerAttr[IndexType])
-    result= result_def(TransIntegerType)
-=======
     abs_val: Operand = operand_def(AbstractValueType)
     index: IntegerAttr[IndexType] = attr_def(IntegerAttr[IndexType])
     result: OpResult = result_def(Attribute)
@@ -403,7 +266,6 @@
         if attributes["index"].value.data >= operand_types[0].get_num_fields():
             raise VerifyException("'index' attribute is out of range")
         return [operand_types[0].get_fields()[attributes["index"].value.data]]
->>>>>>> 3d5dd05f
 
     def verify_(self) -> None:
         if self.infer_result_type(
@@ -415,11 +277,6 @@
 @irdl_op_definition
 class MakeOp(IRDLOperation, InferResultTypeInterface):
     name = "transfer.make"
-
-<<<<<<< HEAD
-    arguments= var_operand_def(IndexType)
-    result= result_def(AbstractValueType)
-=======
     arguments: VarOperand = var_operand_def(Attribute)
     result: OpResult = result_def(AbstractValueType)
 
@@ -428,7 +285,6 @@
         operand_types: Sequence[Attribute], attributes: Mapping[str, Attribute] = {}
     ) -> Sequence[Attribute]:
         return [AbstractValueType(list(operand_types))]
->>>>>>> 3d5dd05f
 
     def verify_(self) -> None:
         assert isinstance(self.result.type, AbstractValueType)
