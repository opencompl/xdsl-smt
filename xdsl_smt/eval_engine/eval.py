--- conflicted
+++ resolved
@@ -84,21 +84,12 @@
     return includes + concrete_op + conc_op_wrapper
 
 
-<<<<<<< HEAD
-def make_xfer_wrapper(func_names: list[str]) -> str:
-    func_sig = "std::vector<AbstVal> synth_function_wrapper(const AbstVal &lhs, const AbstVal &rhs)"
-=======
-func_to_eval_wrapper_name = "synth_function"
-ref_func_wrapper_name = "ref_function"
-
-
 def make_xfer_wrapper(func_names: list[str], wrapper_name: str) -> str:
     func_sig = (
-        "std::vector<llvm::KnownBits> "
+        "std::vector<AbstVal> "
         + wrapper_name
-        + "_wrapper(const llvm::KnownBits &lhs, const llvm::KnownBits &rhs)"
+        + "_wrapper(const AbstVal &lhs, const AbstVal &rhs)"
     )
->>>>>>> f4c2d386
 
     def make_func_call(x: str) -> str:
         return f"const std::vector<llvm::APInt> res_v_{x} = {x}" + "(lhs.v, rhs.v);"
@@ -121,6 +112,8 @@
     ref_xfer_names: list[str],
     ref_xfer_srcs: list[str],
 ) -> list[CompareResult]:
+    func_to_eval_wrapper_name = "synth_function"
+    ref_func_wrapper_name = "ref_function"
     transfer_func_header = make_xfer_header(concrete_op_expr)
 
     # rename the transfer functions
@@ -209,21 +202,13 @@
     return cmp_results
 
 
-# cost function on `synth_transfer` branch as of feb 05
-# git commit 9df592f15b23e1759365d20790760ff192d232d7
-def compute_cost(soundness: float, precision: float) -> float:
-    a: float = 1
-    b: float = 4
-    return (a * (1 - soundness) + b * (1 - precision)) / (a + b)
-
-
-'''
-if __name__ == "__main__":
+def main():
     concrete_op = """
     APInt concrete_op(APInt a, APInt b) {
         return a+b;
     }
     """
+
     transfer_func_name = "llm_wrapper"
     transfer_func_src = """
         #include <llvm/ADT/APInt.h>
@@ -253,18 +238,19 @@
 
     names = [transfer_func_name]
     srcs = [transfer_func_src]
-    num_unsound, imprecision, num_exact, num_cases = eval_transfer_func(
-        names, srcs, concrete_op
-    )
-
-    soundness_percent = 1 - (num_unsound[0] / num_cases[0])
-    precision_percent = num_exact[0] / num_cases[0]
-
-    proposed_cost = compute_cost(soundness_percent, precision_percent)
-
-    print(f"num_unsound:   {num_unsound[0]}")
-    print(f"imprecision:   {imprecision[0]}")
-    print(f"num_exact:     {num_exact[0]}")
-    print(f"num_cases:     {num_cases[0]}")
-    print(f"proposed_cost: {proposed_cost:.04f}")
-'''+    ref_names: list[str] = []  # TODO
+    ref_srcs: list[str] = []  # TODO
+    a = eval_transfer_func(names, srcs, concrete_op, ref_names, ref_srcs)
+
+    for res in a:
+        print(f"cost:                  {res.get_cost():.04f}")
+        print(f"sound prop:            {res.get_sound_prop():.04f}")
+        print(f"exact prop:            {res.get_exact_prop():.04f}")
+        print(f"edit dis avg:          {res.get_edit_dis_avg():.04f}")
+        print(f"unsolved exact prop:   {res.get_unsolved_exact_prop():.04f}")
+        print(f"unsolved sound prop:   {res.get_unsolved_sound_prop():.04f}")
+        print(f"unsolved edit dis avg: {res.get_unsolved_edit_dis_avg():.04f}")
+
+
+if __name__ == "__main__":
+    main()