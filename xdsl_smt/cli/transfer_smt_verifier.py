#!/usr/bin/env python3

import argparse
import subprocess
from typing import Any, Sequence

from xdsl.dialects.builtin import IntegerType
from xdsl.context import MLContext
from xdsl.parser import Parser
from xdsl.ir import Region, Block, Operation, SSAValue
from xdsl.utils.hints import isa

from io import StringIO
from xdsl.dialects.builtin import ArrayAttr, StringAttr
from xdsl_smt.dialects.smt_dialect import (
    SMTDialect,
    DefineFunOp,
    DeclareConstOp,
    CallOp,
    AssertOp,
    CheckSatOp,
    EqOp,
    ConstantBoolOp,
    ImpliesOp,
    ForallOp,
    AndOp,
    YieldOp,
)
from xdsl_smt.dialects.smt_bitvector_dialect import (
    SMTBitVectorDialect,
    ConstantOp,
    BitVectorType,
)
from xdsl_smt.dialects.smt_utils_dialect import FirstOp, PairOp, PairType
from xdsl_smt.dialects.index_dialect import Index
from xdsl_smt.dialects.smt_utils_dialect import SMTUtilsDialect
from xdsl.ir.core import BlockArgument
from xdsl.dialects.builtin import (
    Builtin,
    ModuleOp,
    IntegerAttr,
    IntegerType,
    i1,
    FunctionType,
)
<<<<<<< HEAD
from xdsl.dialects.func import Func, FuncOp, Return
from xdsl_smt.dialects.transfer import AbstractValueType, Transfer, TransIntegerType
=======
from ..utils.transfer_function_util import (
    getArgumentInstances,
    getResultInstance,
    callFunctionAndAssertResult, callFunction, getArgumentWidths, getResultWidth,compress_and_op

)
from xdsl.dialects.func import Func, FuncOp, Return, Call
from ..dialects.transfer import Transfer
>>>>>>> 7832b228
from xdsl.dialects.arith import Arith
from xdsl_smt.passes.transfer_inline import FunctionCallInline
import xdsl.dialects.comb as comb
from xdsl_smt.passes.lower_to_smt.lower_to_smt import (
    LowerToSMTPass,
    SMTLowerer,
)
from xdsl_smt.passes.lower_to_smt import (
    func_to_smt_patterns,
)
from xdsl_smt.passes.transfer_unroll_loop import UnrollTransferLoop
from xdsl_smt.semantics import transfer_semantics
from xdsl_smt.semantics.builtin_semantics import IntegerTypeSemantics
from xdsl_smt.traits.smt_printer import print_to_smtlib
from xdsl_smt.passes.lower_pairs import LowerPairs
from xdsl.transforms.canonicalize import CanonicalizePass
from xdsl_smt.semantics.arith_semantics import arith_semantics
from xdsl_smt.semantics.transfer_semantics import (
    transfer_semantics,
    AbstractValueTypeSemantics,
    TransferIntegerTypeSemantics,
)
from xdsl_smt.semantics.comb_semantics import comb_semantics
import sys as sys


def register_all_arguments(arg_parser: argparse.ArgumentParser):
    arg_parser.add_argument(
        "transfer_functions", type=str, nargs="?", help="path to the transfer functions"
    )


def parse_file(ctx: MLContext, file: str | None) -> Operation:
    if file is None:
        f = sys.stdin
        file = "<stdin>"
    else:
        f = open(file)

    parser = Parser(ctx, f.read(), file)
    module = parser.parse_op()
    return module


KEY_NEED_VERIFY = "builtin.NEED_VERIFY"
MAXIMAL_VERIFIED_BITS = 8


def solveVectorWidth():
    return list(range(4, 5))


def verify_pattern(ctx: MLContext, op: ModuleOp) -> bool:
    cloned_op = op.clone()
    # PDLToSMT().apply(ctx, cloned_op)
    # print_to_smtlib(cloned_op,sys.stdout)
    LowerPairs().apply(ctx, cloned_op)
    CanonicalizePass().apply(ctx, cloned_op)
    # print(cloned_op)
    stream = StringIO()
    print_to_smtlib(cloned_op, stream)
    # print_to_smtlib(cloned_op, sys.stdout)
    # print(stream.getvalue())

    res = subprocess.run(
        ["z3", "-in"],
        capture_output=True,
        input=stream.getvalue(),
        text=True,
    )
    if res.returncode != 0:
        raise Exception(res.stderr)
    return "unsat" in res.stdout


def basic_constraint_check(
    abstract_func: DefineFunOp, get_constraint: dict[int, DefineFunOp]
):
    args_width: list[int] = []

    abstract_arg_types = [arg.type for arg in abstract_func.body.block.args]
    for ty in abstract_arg_types:
        assert isa(ty, PairType[BitVectorType, Any])
        args_width.append(ty.first.width.data)

    abstract_return_type = abstract_func.func_type.outputs.data[0]
    assert isa(abstract_return_type, PairType[BitVectorType, Any])
    result_width = abstract_return_type.first.width.data

    arg_constant: list[DeclareConstOp] = []
    arg_constraints: list[CallOp] = []
    arg_constraints_first: list[FirstOp] = []
    for i in range(len(abstract_func.body.block.args)):
        arg_constant.append(DeclareConstOp(abstract_arg_types[i]))
        arg_constraints.append(
            CallOp.get(
                get_constraint[args_width[i]].results[0], [arg_constant[-1].results[0]]
            )
        )
        arg_constraints_first.append(FirstOp(arg_constraints[-1].results[0]))
    assert len(arg_constant) != 0

    abstract_result = CallOp.get(
        abstract_func.results[0], [op.results[0] for op in arg_constant]
    )
    result_constraint = CallOp.get(
        get_constraint[result_width].results[0], [abstract_result.results[0]]
    )
    result_constraint_first = FirstOp(result_constraint.results[0])

    constant_bv_0 = ConstantOp(0, 1)
    constant_bv_1 = ConstantOp(1, 1)

    eq_ops: list[EqOp] = []
    assert_ops: list[AssertOp] = []

    for c in arg_constraints_first:
        eq_ops.append(EqOp(constant_bv_1.results[0], c.results[0]))
        assert_ops.append(AssertOp(eq_ops[-1].results[0]))

    eq_ops.append(EqOp(constant_bv_0.results[0], result_constraint_first.results[0]))
    assert_ops.append(AssertOp(eq_ops[-1].results[0]))

    return (
        arg_constant
        + arg_constraints
        + arg_constraints_first
        + [abstract_result, result_constraint, result_constraint_first]
        + [constant_bv_1, constant_bv_0]
        + eq_ops
        + assert_ops
        + [CheckSatOp()]
    )


def test_abs_inline_check(
    abstract_func: DefineFunOp,
):
    arg_constant: list[DeclareConstOp] = []
    for arg in abstract_func.body.block.args:
        arg_constant.append(DeclareConstOp(arg.type))
    assert len(arg_constant) != 0

    abstract_result = CallOp.get(
        abstract_func.results[0], [op.results[0] for op in arg_constant]
    )
    return arg_constant + [abstract_result]


def extra_soundness_counterexample(counter_func:DefineFunOp):
    #init args
    constant_bv_1 = ConstantOp(1, 1)
    args_type=[arg.type for arg in counter_func.body.block.args]
    args:list[DeclareConstOp] = []
    for ty in args_type:
        args.append(DeclareConstOp(ty))

    #call conter_func
    callOp=CallOp.get(counter_func.results[0],args)
    callFirstOp=FirstOp(callOp.res)

    #check result
    resEq=EqOp.get(callFirstOp.res,constant_bv_1.res)
    assertOp=AssertOp.get(resEq.res)
    satOp=CheckSatOp()
    return [constant_bv_1] + args + [callOp, resEq, assertOp, satOp]

def soundness_check(
    abstract_func: DefineFunOp,
    concrete_func: DefineFunOp,
    get_constraint: dict[int, DefineFunOp],
    get_inst_constraint: dict[int, DefineFunOp],
    abs_op_constraint: DefineFunOp,
    op_constraint: DefineFunOp,
):
    args_width: list[int] = []

    abstract_arg_types = [arg.type for arg in abstract_func.body.block.args]
    for ty in abstract_arg_types:
        assert isa(ty, PairType[BitVectorType, Any])
        args_width.append(ty.first.width.data)

    abstract_return_type = abstract_func.func_type.outputs.data[0]
    assert isa(abstract_return_type, PairType[BitVectorType, Any])
    result_width = abstract_return_type.first.width.data

    #We need result_width because of cmp operation
    #Cmp operation returns i1, they need different get_instance_constraint

    instance_return_type = BitVectorType.from_int(result_width)

    arg_constant: list[DeclareConstOp] = []
    inst_constant: list[DeclareConstOp] = []
    arg_constraints: list[CallOp] = []
    inst_constraints: list[CallOp] = []
    arg_constraints_first: list[FirstOp] = []
    inst_constraints_first: list[FirstOp] = []

    for i in range(len(abstract_func.body.block.args)):
        arg_constant.append(DeclareConstOp(abstract_arg_types[i]))
        arg_constraints.append(
            CallOp.get(
                get_constraint[args_width[i]].results[0], [arg_constant[-1].results[0]]
            )
        )
        arg_constraints_first.append(FirstOp(arg_constraints[-1].results[0]))

        inst_constant.append(DeclareConstOp(BitVectorType.from_int(args_width[i])))

        inst_constraints.append(
            CallOp.get(
                get_inst_constraint[args_width[i]].results[0],
                [arg_constant[-1].results[0], inst_constant[-1].results[0]],
            )
        )
        inst_constraints_first.append(FirstOp(inst_constraints[-1].results[0]))

    assert len(arg_constant) != 0

    abstract_result = CallOp.get(
        abstract_func.results[0], [op.results[0] for op in arg_constant]
    )
    constant_false = ConstantBoolOp(False)
    inst_constant_pair = [
        PairOp(op.results[0], constant_false.res) for op in inst_constant
    ]
    inst_result_pair = CallOp.get(
        concrete_func.results[0], [op.results[0] for op in inst_constant_pair]
    )
    inst_result = FirstOp(inst_result_pair.res[0])
    inst_result_constraint = CallOp.get(
        get_inst_constraint[result_width].results[0],
        [abstract_result.results[0], inst_result.results[0]],
    )
    inst_result_constraint_first = FirstOp(inst_result_constraint.results[0])

    constant_bv_0 = ConstantOp(0, 1)
    constant_bv_1 = ConstantOp(1, 1)

    # consider op constraint
    op_constraint_list = []
    op_constraint_result = CallOp.get(op_constraint.results[0], inst_constant)
    op_constraint_result_first = FirstOp(op_constraint_result.res[0])
    op_constraint_eq = EqOp(constant_bv_1.res, op_constraint_result_first.res)
    op_constraint_assert = AssertOp(op_constraint_eq.res)
    op_constraint_list = [
        op_constraint_result,
        op_constraint_result_first,
        op_constraint_eq,
        op_constraint_assert,
    ]

    abs_op_constraint_list = []
    if abs_op_constraint is not None:
        abs_op_constraint_result = CallOp.get(abs_op_constraint.results[0],arg_constant)
        abs_op_constraint_result_first = FirstOp(abs_op_constraint_result.res)
        abs_op_constraint_eq = EqOp(constant_bv_1.res, abs_op_constraint_result_first.res)
        abs_op_constraint_assert = AssertOp(abs_op_constraint_eq.res)
        abs_op_constraint_list = [
            abs_op_constraint_result,
            abs_op_constraint_result_first,
            abs_op_constraint_eq,
            abs_op_constraint_assert,
        ]

    arg_constant.append(DeclareConstOp(abstract_return_type))
    inst_constant.append(DeclareConstOp(instance_return_type))

    eq_ops: list[EqOp] = []
    assert_ops: list[AssertOp] = []

    eq_ops.append(EqOp(arg_constant[-1].res, abstract_result.res[0]))
    assert_ops.append(AssertOp(eq_ops[-1].results[0]))
    eq_ops.append(EqOp(inst_constant[-1].res, inst_result.res))
    assert_ops.append(AssertOp(eq_ops[-1].results[0]))

    for c in arg_constraints_first:
        eq_ops.append(EqOp(constant_bv_1.results[0], c.results[0]))
        assert_ops.append(AssertOp(eq_ops[-1].results[0]))

    for c in inst_constraints_first:
        eq_ops.append(EqOp(constant_bv_1.results[0], c.results[0]))
        assert_ops.append(AssertOp(eq_ops[-1].results[0]))
    eq_ops.append(
        EqOp(constant_bv_0.results[0], inst_result_constraint_first.results[0])
    )
    assert_ops.append(AssertOp(eq_ops[-1].results[0]))

    return (
        arg_constant
        + inst_constant
        + arg_constraints
        + inst_constraints
        + arg_constraints_first
        + inst_constraints_first
        + [
            abstract_result,
            constant_false,
        ]
        + inst_constant_pair
        + [
            inst_result_pair,
            inst_result,
            inst_result_constraint,
            inst_result_constraint_first,
        ]
        + [constant_bv_1, constant_bv_0]
        + abs_op_constraint_list
        + op_constraint_list
        + eq_ops
        + assert_ops
        + [CheckSatOp()]
    )


<<<<<<< HEAD
def compress_and_op(lst: Sequence[Operation]) -> tuple[SSAValue, list[AndOp]]:
    if len(lst) == 0:
        assert False and "cannot compress lst with size 0 to an AndOp"
    elif len(lst) == 1:
        return (lst[0].results[0], [])
    else:
        new_ops: list[AndOp] = [AndOp(lst[0].results[0], lst[1].results[0])]
        for i in range(2, len(lst)):
            new_ops.append(AndOp(new_ops[-1].res, lst[i].results[0]))
        return (new_ops[-1].res, new_ops)


=======
>>>>>>> 7832b228
def precision_check(
    abstract_func: DefineFunOp,
    concrete_func: DefineFunOp,
    get_constraint: dict[int, DefineFunOp],
    get_inst_constraint: dict[int, DefineFunOp],
    abs_op_constraint: DefineFunOp,
    op_constraint: DefineFunOp,
):
    args_width: list[int] = []

    abstract_arg_types = [arg.type for arg in abstract_func.body.block.args]
    for ty in abstract_arg_types:
        assert isa(ty, PairType[BitVectorType, Any])
        args_width.append(ty.first.width.data)

    abstract_return_type = abstract_func.func_type.outputs.data[0]
    assert isa(abstract_return_type, PairType[BitVectorType, Any])
    result_width = abstract_return_type.first.width.data

    instance_return_type = BitVectorType.from_int(result_width)
    arg_constant: list[DeclareConstOp] = []
    inst_constant: list[BlockArgument] = []

    c_constant = DeclareConstOp(abstract_return_type)
    c_constraints = CallOp.get(
        get_constraint[result_width].results[0], [c_constant.results[0]]
    )
    c_constraints_first = FirstOp(c_constraints.res[0])

    arg_constraints: list[CallOp] = []
    inst_constraints: list[CallOp] = []
    arg_constraints_first: list[FirstOp] = []
    inst_constraints_first: list[FirstOp] = []

    constant_bv_0 = ConstantOp(0, 1)
    constant_bv_1 = ConstantOp(1, 1)

    abs_eq_ops: list[EqOp] = []
    assert_ops: list[AssertOp] = []
    inst_eq_ops: list[EqOp] = []

    # ForAll([arg0inst, arg1inst],
    #        Implies(And(getInstanceConstraint(arg0inst, arg0field0, arg0field1),
    #                    getInstanceConstraint(arg1inst, arg1field0, arg1field1)),
    #                getInstanceConstraint(concrete_op(arg0inst, arg1inst), cfield0, cfield1)))
    # This constraint is called cfiled constraint
    forall_cfield_constraint_block = Block()

    for i in range(len(abstract_func.body.block.args)):
        arg_constant.append(DeclareConstOp(abstract_arg_types[i]))
        # arg_constant.append(DeclareConstOp(arg.type))
        # We found we don't need to consider is an arg in abstract function is in abstract domain or not
        arg_constraints.append(
            CallOp.get(
                get_constraint[args_width[i]].results[0],
                [arg_constant[-1].results[0]],
            )
        )
        arg_constraints_first.append(FirstOp(arg_constraints[-1].results[0]))

        forall_cfield_constraint_block.insert_arg(
            BitVectorType.from_int(args_width[i]),
            len(forall_cfield_constraint_block.args),
        )
        inst_constant.append(forall_cfield_constraint_block.args[-1])

        inst_constraints.append(
            CallOp.get(
                get_inst_constraint[args_width[i]].results[0],
                [arg_constant[-1].results[0], inst_constant[-1]],
            )
        )
        inst_constraints_first.append(FirstOp(inst_constraints[-1].results[0]))

    assert len(arg_constant) != 0
    forall_cfield_constraint_block.add_ops(inst_constraints + inst_constraints_first)

    for c in arg_constraints_first:
        abs_eq_ops.append(EqOp(constant_bv_1.results[0], c.results[0]))
        assert_ops.append(AssertOp(abs_eq_ops[-1].results[0]))
    # handle c_constant
    abs_eq_ops.append(EqOp(constant_bv_1.res, c_constraints_first.res))
    assert_ops.append(AssertOp(abs_eq_ops[-1].results[0]))

    constant_false = ConstantBoolOp(False)
    inst_constant_pair = [PairOp(inst, constant_false.res) for inst in inst_constant]
    inst_result_pair = CallOp.get(
        concrete_func.results[0], [op.results[0] for op in inst_constant_pair]
    )
    # concrete_op(arg0inst, arg1inst)
    inst_result = FirstOp(inst_result_pair.res[0])
    # getInstanceConstraint(concrete_op(arg0inst, arg1inst), cfield0, cfield1))
    inst_result_constraint = CallOp.get(
        get_inst_constraint[result_width].results[0],
        [c_constant.res, inst_result.results[0]],
    )
    inst_result_constraint_first = FirstOp(inst_result_constraint.results[0])
    inst_result_constraint_first_eq = EqOp(
        inst_result_constraint_first.res, constant_bv_1.res
    )
    forall_cfield_constraint_block.add_ops(
        [constant_false]
        + inst_constant_pair
        + [
            inst_result_pair,
            inst_result,
            inst_result_constraint,
            inst_result_constraint_first,
            inst_result_constraint_first_eq,
        ]
    )

    for c in inst_constraints_first:
        inst_eq_ops.append(EqOp(constant_bv_1.results[0], c.results[0]))

    # consider op constraint
    op_constraint_list = []
    op_constraint_result = CallOp.get(op_constraint.results[0], inst_constant)
    op_constraint_result_first = FirstOp(op_constraint_result.res[0])
    op_constraint_eq = EqOp(constant_bv_1.res, op_constraint_result_first.res)
    op_constraint_assert = AssertOp(op_constraint_eq.res)
    op_constraint_list = [
        op_constraint_result,
        op_constraint_result_first,
        op_constraint_eq,
        op_constraint_assert,
    ]
    and_res, new_and_ops = compress_and_op(inst_eq_ops + [op_constraint_eq])

    forall_cfield_constraint_block.add_ops(
        inst_eq_ops + op_constraint_list + new_and_ops
    )

    forall_cfield_constraint_implies_op = ImpliesOp(
        and_res, inst_result_constraint_first_eq.res
    )
    forall_cfield_constraint_block.add_ops(
        [
            forall_cfield_constraint_implies_op,
            YieldOp(forall_cfield_constraint_implies_op),
        ]
    )
    cfiled_constraint = ForallOp.from_variables(
        [arg.type for arg in inst_constant], Region(forall_cfield_constraint_block)
    )
    assert_ops.append(AssertOp(cfiled_constraint.res))

    # ForAll([cinst], Implies(getInstanceConstraint(cinst, cfield0, cfield1), getInstanceConstraint(cinst, abs_res[0], abs_res[1])))
    # This constraint is called cinst_constraint
    abstract_result = CallOp.get(
        abstract_func.results[0], [op.results[0] for op in arg_constant]
    )

    def get_cinst_constraint_ops(
        cinst: BlockArgument,
        cfield: DeclareConstOp,
        abs_res: CallOp,
        get_inst_constraint: DefineFunOp,
    ) -> list[Operation]:
        cinst_in_c_constraint = CallOp.get(
            get_inst_constraint.results[0],
            [cfield.res, cinst],
        )
        cinst_in_c_constraint_first = FirstOp(cinst_in_c_constraint.results[0])
        cinst_in_abs_res_constraint = CallOp.get(
            get_inst_constraint.results[0],
            [abs_res.res[0], cinst],
        )
        cinst_in_abs_res_constraint_first = FirstOp(cinst_in_abs_res_constraint.res[0])
        cinst_in_c_constraint_first_eq = EqOp(
            cinst_in_c_constraint_first.res, constant_bv_1.res
        )
        cinst_in_abs_res_constraint_first_eq = EqOp(
            cinst_in_abs_res_constraint_first.res, constant_bv_1.res
        )
        implies_op = ImpliesOp(
            cinst_in_c_constraint_first_eq.res, cinst_in_abs_res_constraint_first_eq.res
        )
        yield_op = YieldOp(implies_op.res)
        return [
            cinst_in_c_constraint,
            cinst_in_c_constraint_first,
            cinst_in_abs_res_constraint,
            cinst_in_abs_res_constraint_first,
            cinst_in_c_constraint_first_eq,
            cinst_in_abs_res_constraint_first_eq,
            implies_op,
            yield_op,
        ]

    forall_cinst_constraint_block = Block()
    forall_cinst_constraint_block.insert_arg(instance_return_type, 0)
    c_inst = forall_cinst_constraint_block.args[0]
    forall_cinst_constraint_block.add_ops(
        get_cinst_constraint_ops(
            c_inst, c_constant, abstract_result, get_inst_constraint[result_width]
        )
    )

    cinst_constraint = ForallOp.from_variables(
        [instance_return_type],
        Region(forall_cinst_constraint_block),
    )
    assert_ops.append(AssertOp(cinst_constraint.res))

    # And(Not(getInstanceConstraint(abs_resInst, cfield0, cfield1)), getInstanceConstraint(abs_resInst, abs_res[0], abs_res[1]))
    # find an instance that is not in c but in abs_resInst
    abstract_result_inst = DeclareConstOp(instance_return_type)
    abstract_result_inst_constraint = CallOp.get(
        get_inst_constraint[result_width].results[0],
        [abstract_result.results[0], abstract_result_inst.results[0]],
    )
    abstract_result_inst_constraint_first = FirstOp(
        abstract_result_inst_constraint.results[0]
    )
    abstract_result_inst_constraint_first_eq = EqOp(
        abstract_result_inst_constraint_first.res, constant_bv_1.res
    )

    abstract_result_inst_constraint_c = CallOp.get(
        get_inst_constraint[result_width].results[0],
        [c_constant.results[0], abstract_result_inst.results[0]],
    )
    abstract_result_inst_constraint_c_first = FirstOp(
        abstract_result_inst_constraint_c.res[0]
    )
    abstract_result_inst_constraint_c_first_eq = EqOp(
        abstract_result_inst_constraint_c_first.res, constant_bv_0.res
    )
    and_op = AndOp(
        abstract_result_inst_constraint_first_eq.res,
        abstract_result_inst_constraint_c_first_eq.res,
    )
    assert_ops.append(AssertOp(and_op.res))

    return (
        [
            constant_bv_1,
            constant_bv_0,
        ]
        + arg_constant
        + arg_constraints
        + arg_constraints_first
        + [
            c_constant,
            c_constraints,
            c_constraints_first,
            abstract_result,
        ]
        + [
            cfiled_constraint,
            cinst_constraint,
        ]
        + [
            abstract_result_inst,
            abstract_result_inst_constraint,
            abstract_result_inst_constraint_first,
            abstract_result_inst_constraint_first_eq,
            abstract_result_inst_constraint_c,
            abstract_result_inst_constraint_c_first,
            abstract_result_inst_constraint_c_first_eq,
            and_op,
        ]
        + abs_eq_ops
        + assert_ops
        + [CheckSatOp()]
    )


def find_concrete_function(func_name: str, width: int, extra: int | None):
    # iterate all semantics and find corresponding comb operation
    result = None
    args_width = []
    result_width = None
    # print(func_name)
    for k in comb_semantics.keys():
        if k.name == func_name:
            # generate a function with the only comb operation
            # for now, we only handle binary operations and mux
            intTy = IntegerType(width)

            if func_name == "comb.mux":
                funcTy = FunctionType.from_lists([i1, intTy, intTy], [intTy])
                result = FuncOp("comb_mux", funcTy)
                combOp = k(*result.args)
                returnOp = Return(combOp.results[0])
                result.body.block.add_ops([combOp, returnOp])
                args_width = [1, 0, 0]
                result_width = 0
            elif func_name == "comb.icmp":
                funcTy = FunctionType.from_lists([intTy, intTy], [i1])
                result = FuncOp("comb.icmp" + str(extra), funcTy)
                assert extra is not None
                cmpOp = comb.ICmpOp(result.args[0], result.args[1], extra)
                returnOp = Return(cmpOp.results[0])
                result.body.block.add_ops([cmpOp, returnOp])
                args_width = [0, 0]
                result_width = 1
            else:
                funcTy = FunctionType.from_lists([intTy, intTy], [intTy])
                result = FuncOp(func_name.replace(".", "_"), funcTy)
                if issubclass(k, comb.VariadicCombOperation):
                    combOp = k.create(operands=result.args, result_types=[intTy])
                else:
                    combOp = k(*result.args)
                returnOp = Return(combOp.results[0])
                args_width = [0, 0]
                result_width = 0
                result.body.block.add_ops([combOp, returnOp])
    assert result is not None and ("Cannot find the concrete function for" + func_name)
    return (result, args_width, result_width)


def lowerToSMTModule(module: ModuleOp, width: int, ctx: MLContext):
    # lower to SMT
    SMTLowerer.rewrite_patterns = {
        **func_to_smt_patterns,
    }
    SMTLowerer.type_lowerers = {
        IntegerType: IntegerTypeSemantics(),
        AbstractValueType: AbstractValueTypeSemantics(),
        TransIntegerType: TransferIntegerTypeSemantics(width),
    }
    SMTLowerer.op_semantics = {
        **arith_semantics,
        **transfer_semantics,
        **comb_semantics,
    }
    LowerToSMTPass().apply(ctx, module)


def update_width_module(
    new_widths: list[int],
    width_to_module: dict[int, ModuleOp],
    width_to_getConstraint: dict[int, DefineFunOp],
    width_to_getInstanceConstraint: dict[int, DefineFunOp],
    constraint_module: ModuleOp,
    ctx: MLContext,
):
    for width in new_widths:
        module = constraint_module.clone()
        lowerToSMTModule(module, width, ctx)
        width_to_module[width] = module
        for func in module.ops:
            if isinstance(func, DefineFunOp):
                assert func.fun_name is not None
                if func.fun_name.data == "getConstraint":
                    width_to_getConstraint[width] = func
                elif func.fun_name.data == "getInstanceConstraint":
                    width_to_getInstanceConstraint[width] = func


def main() -> None:
    ctx = MLContext()
    arg_parser = argparse.ArgumentParser()
    register_all_arguments(arg_parser)
    args = arg_parser.parse_args()

    # Register all dialects
    ctx.load_dialect(Arith)
    ctx.load_dialect(Builtin)
    ctx.load_dialect(Func)
    ctx.load_dialect(SMTDialect)
    ctx.load_dialect(SMTBitVectorDialect)
    ctx.load_dialect(SMTUtilsDialect)
    ctx.load_dialect(Transfer)
    ctx.load_dialect(Index)

    # Parse the files
    module = parse_file(ctx, args.transfer_functions)
    assert isinstance(module, ModuleOp)

    get_constraint = None
    get_instance_constraint = None

    func_name_to_func: dict[str, FuncOp] = {}
    for func in module.ops:
        if isinstance(func, FuncOp):
            func_name_to_func[func.sym_name.data] = func

    FunctionCallInline(False, func_name_to_func).apply(ctx, module)

    # For different width in arguments and the return value of transfer functions,
    # we need specialize getConstraint and getInstanceConstraint in different width
    # We assume both constraint are in simple form i.e. no loops and not be affected
    # by bit width. However, if this is not the case, we can always move the initial
    # part into the inside of the loop. But for now, we place it outside because of
    # performance consideration.

    width_to_getConstraint = dict[int, DefineFunOp]()
    width_to_getInstanceConstraint = dict[int, DefineFunOp]()
    width_to_module = dict[int, ModuleOp]()
    constraint_module = ModuleOp([])
    all_width = set[int]()
    for func in module.ops:
        if isinstance(func, FuncOp):
            if func.sym_name.data == "getConstraint":
                get_constraint = func
            elif func.sym_name.data == "getInstanceConstraint":
                get_instance_constraint = func
    assert get_constraint is not None
    assert get_instance_constraint is not None
    constraint_module.body.block.add_ops(
        [get_constraint.clone(), get_instance_constraint.clone()]
    )
    # Now both constraint functions are in constraint_module

    for width in solveVectorWidth():
        print("Current width: ", width)
        smt_module = module.clone()
        # expand for loops
        unrollTransferLoop = UnrollTransferLoop(width)
        unrollTransferLoop.apply(ctx, smt_module)

        # add concrete functions
<<<<<<< HEAD
        concrete_funcs: list[FuncOp] = []
        func_name_to_concrete_func_name = dict[str, str]()
        func_name_to_op_constraint = dict[str, str]()
        func_name_to_args_width = dict[str, list[int]]()
        func_name_to_result_width = dict[str, int]()
=======
        concrete_funcs = []
        func_name_to_concrete_func_name = {}
        func_name_to_op_constraint = {}
        func_name_to_abs_op_constraint = {}
        func_name_to_args_width = {}
        func_name_to_result_width = {}
>>>>>>> 7832b228

        for op in smt_module.ops:
            if isinstance(op, FuncOp) and "applied_to" in op.attributes:
                assert isa(
                    applied_to := op.attributes["applied_to"], ArrayAttr[StringAttr]
                )
                concrete_funcname = applied_to.data[0].data
                extra = None
                if len(applied_to.data) > 1:
                    extra = applied_to.data[1]
                    assert (
                        isinstance(extra, IntegerAttr)
                        and "only support for integer attr for the second applied arg for now"
                    )
                    extra = extra.value.data
                concrete_func, args_width, result_width = find_concrete_function(
                    concrete_funcname, width, extra
                )
                assert result_width is not None
                concrete_funcs.append(concrete_func)
                func_name_to_concrete_func_name[
                    op.sym_name.data
                ] = concrete_func.sym_name.data
                func_name_to_args_width[op.sym_name.data] = args_width
                func_name_to_result_width[op.sym_name.data] = result_width
                all_width.add(result_width)
                for i in args_width:
                    all_width.add(i)

            if isinstance(op, FuncOp) and "op_constraint" in op.attributes:
                assert isinstance(
                    op_constraint := op.attributes["op_constraint"], StringAttr
                )
                func_name_to_op_constraint[op.sym_name.data] = op_constraint.data

            if isinstance(op, FuncOp) and "abs_op_constraint" in op.attributes:
                func_name_to_abs_op_constraint[op.sym_name.data] = op.attributes[
                    "abs_op_constraint"
                ].data

        all_width.remove(0)
        all_width.add(width)
        new_width: list[int] = []
        for i in all_width:
            if i not in width_to_module:
                new_width.append(i)
        update_width_module(
            new_width,
            width_to_module,
            width_to_getConstraint,
            width_to_getInstanceConstraint,
            constraint_module,
            ctx,
        )

        smt_module.body.block.add_ops(concrete_funcs)

        # lower to SMT

        lowerToSMTModule(smt_module, width, ctx)
        func_name_to_smt_func: dict[str, DefineFunOp] = {}
        for func in smt_module.ops:
            if isinstance(func, DefineFunOp):
                assert func.fun_name is not None
                func_name_to_smt_func[func.fun_name.data] = func
                if func.fun_name.data == "getConstraint":
                    get_constraint = func
                elif func.fun_name.data == "getInstanceConstraint":
                    get_instance_constraint = func

        # return
        need_verify = module.attributes[KEY_NEED_VERIFY]
        assert isa(need_verify, ArrayAttr[ArrayAttr[StringAttr]])
        for func_pair in need_verify:
            concrete_funcname, transfer_funcname = func_pair
            transfer_func = func_name_to_smt_func[transfer_funcname.data]
            concrete_func = func_name_to_smt_func[
                func_name_to_concrete_func_name[transfer_funcname.data]
            ]
            args_width = func_name_to_args_width[transfer_funcname.data]
            result_width = func_name_to_result_width[transfer_funcname.data]
            op_constraint = None
            if transfer_funcname.data in func_name_to_op_constraint:
                op_constraint = func_name_to_smt_func[
                    func_name_to_op_constraint[transfer_funcname.data]
                ]

            abs_op_constraint = None
            if transfer_funcname.data in func_name_to_abs_op_constraint:
                abs_op_constraint = func_name_to_smt_func[
                    func_name_to_abs_op_constraint[transfer_funcname.data]
                ]

            """
            query_module = ModuleOp([], {})
            added_ops = test_abs_inline_check(transfer_func)
            query_module.body.block.add_ops(added_ops)
            FunctionCallInline(True, {}).apply(ctx, query_module)
            LowerToSMT().apply(ctx, query_module)
            print(query_module)
            print_to_smtlib(query_module, sys.stdout)
            """

            if False:
                # basic constraint check
                query_module = ModuleOp([], {})
                added_ops = basic_constraint_check(transfer_func, get_constraint)
                query_module.body.block.add_ops(added_ops)
                FunctionCallInline(True, {}).apply(ctx, query_module)
                LowerToSMT().apply(ctx, query_module)
                print(query_module)
                print(
                    "Basic Constraint Check result:", verify_pattern(ctx, query_module)
                )

            # soundness check
            if True:
                assert op_constraint is not None
                query_module = ModuleOp([], {})
                print(transfer_func)
                print(concrete_func)
                added_ops = soundness_check(
                    transfer_func,
                    concrete_func,
                    width_to_getConstraint,
                    width_to_getInstanceConstraint,
                    abs_op_constraint,
                    op_constraint,
                )
                query_module.body.block.add_ops(added_ops)
                FunctionCallInline(True, {}).apply(ctx, query_module)
                LowerToSMTPass().apply(ctx, query_module)
                # print_to_smtlib(query_module, sys.stdout)

                print("Soundness Check result:", verify_pattern(ctx, query_module))

            # Precision check
            if False:
                # print(transfer_func)
                query_module = ModuleOp([], {})
                added_ops = precision_check(
                    transfer_func,
                    concrete_func,
                    width_to_getConstraint,
                    width_to_getInstanceConstraint,
                    abs_op_constraint,
                    op_constraint,
                )
                query_module.body.block.add_ops(added_ops)
                FunctionCallInline(True, {}).apply(ctx, query_module)
                LowerToSMT().apply(ctx, query_module)
                # print_to_smtlib(query_module, sys.stdout)

                print("Precision Check result:", verify_pattern(ctx, query_module))

        print("")


if __name__ == "__main__":
    main()<|MERGE_RESOLUTION|>--- conflicted
+++ resolved
@@ -43,19 +43,8 @@
     i1,
     FunctionType,
 )
-<<<<<<< HEAD
 from xdsl.dialects.func import Func, FuncOp, Return
 from xdsl_smt.dialects.transfer import AbstractValueType, Transfer, TransIntegerType
-=======
-from ..utils.transfer_function_util import (
-    getArgumentInstances,
-    getResultInstance,
-    callFunctionAndAssertResult, callFunction, getArgumentWidths, getResultWidth,compress_and_op
-
-)
-from xdsl.dialects.func import Func, FuncOp, Return, Call
-from ..dialects.transfer import Transfer
->>>>>>> 7832b228
 from xdsl.dialects.arith import Arith
 from xdsl_smt.passes.transfer_inline import FunctionCallInline
 import xdsl.dialects.comb as comb
@@ -371,7 +360,6 @@
     )
 
 
-<<<<<<< HEAD
 def compress_and_op(lst: Sequence[Operation]) -> tuple[SSAValue, list[AndOp]]:
     if len(lst) == 0:
         assert False and "cannot compress lst with size 0 to an AndOp"
@@ -384,8 +372,6 @@
         return (new_ops[-1].res, new_ops)
 
 
-=======
->>>>>>> 7832b228
 def precision_check(
     abstract_func: DefineFunOp,
     concrete_func: DefineFunOp,
@@ -801,20 +787,11 @@
         unrollTransferLoop.apply(ctx, smt_module)
 
         # add concrete functions
-<<<<<<< HEAD
         concrete_funcs: list[FuncOp] = []
         func_name_to_concrete_func_name = dict[str, str]()
         func_name_to_op_constraint = dict[str, str]()
         func_name_to_args_width = dict[str, list[int]]()
         func_name_to_result_width = dict[str, int]()
-=======
-        concrete_funcs = []
-        func_name_to_concrete_func_name = {}
-        func_name_to_op_constraint = {}
-        func_name_to_abs_op_constraint = {}
-        func_name_to_args_width = {}
-        func_name_to_result_width = {}
->>>>>>> 7832b228
 
         for op in smt_module.ops:
             if isinstance(op, FuncOp) and "applied_to" in op.attributes:
