#!/usr/bin/env python3

import argparse
from typing import cast
import sys

from xdsl.context import MLContext
from xdsl.ir import Operation
from xdsl.parser import Parser

from xdsl.dialects.arith import Arith
<<<<<<< HEAD
from xdsl.dialects.builtin import Builtin, ModuleOp
from xdsl.dialects.func import Func, FuncOp
from xdsl_smt.dialects.transfer import Transfer
from xdsl_smt.dialects.llvm_dialect import LLVM
from xdsl_smt.passes.transfer_lower import LowerToCpp, addDispatcher, addInductionOps
=======
from xdsl.dialects.builtin import Builtin, ModuleOp, IntegerAttr
from xdsl.dialects.func import Func, FuncOp, Call, Return
from ..dialects.transfer import Transfer
from ..dialects.llvm_dialect import LLVM
from xdsl.printer import Printer
from ..passes.transfer_lower import LowerToCpp, addDispatcher, addInductionOps

from z3 import *
>>>>>>> 7832b228


def register_all_arguments(arg_parser: argparse.ArgumentParser):
    arg_parser.add_argument(
        "transfer_functions", type=str, nargs="?", help="path to the transfer functions"
    )


def parse_file(ctx: MLContext, file: str | None) -> Operation:
    if file is None:
        f = sys.stdin
        file = "<stdin>"
    else:
        f = open(file)

    parser = Parser(ctx, f.read(), file)
    module = parser.parse_op()
    return module


def is_transfer_function(func: FuncOp) -> bool:
    return "applied_to" in func.attributes


def is_forward(func: FuncOp) -> bool:
    if "is_forward" in func.attributes:
        forward = func.attributes["is_forward"]
        assert isinstance(forward, IntegerAttr)
        return forward.value.data == 1
    return False


def getCounterexampleFunc(func: FuncOp) -> str | None:
    if "soundness_counterexample" not in func.attributes:
        return None
    return func.attributes["soundness_counterexample"].data


def checkFunctionValidity(func: FuncOp) -> bool:
    if len(func.function_type.inputs) != len(func.args):
        return False
    for func_type_arg, arg in zip(func.function_type.inputs, func.args):
        if func_type_arg != arg.type:
            return False
    return_op = func.body.block.last_op
    if not (return_op is not None and isinstance(return_op, Return)):
        return False
    return return_op.operands[0].type == func.function_type.outputs.data[0]


def main() -> None:
    ctx = MLContext()
    arg_parser = argparse.ArgumentParser()
    register_all_arguments(arg_parser)
    args = arg_parser.parse_args()

    # Register all dialects
    ctx.load_dialect(Arith)
    ctx.load_dialect(Builtin)
    ctx.load_dialect(Func)
    ctx.load_dialect(Transfer)
    ctx.load_dialect(LLVM)

    # Parse the files
    module = parse_file(ctx, args.transfer_functions)
    assert isinstance(module, ModuleOp)

    allFuncMapping: dict[str, FuncOp] = {}
    forward = False
    counterexampleFuncs: set[str] = set()
    with open("tmp.cpp", "w") as fout:
        LowerToCpp.fout = fout
        for func in module.ops:
            if isinstance(func, FuncOp) and is_transfer_function(func):
                forward |= is_transfer_function(func) and is_forward(func)
                counterexampleFunc = getCounterexampleFunc(func)
                if counterexampleFunc is not None:
                    counterexampleFuncs.add(counterexampleFunc)
            allFuncMapping[func.sym_name.data] = func

            # check function validity
            if not checkFunctionValidity(func):
                print(func.sym_name)
            # check function validity

        for counterexample in counterexampleFuncs:
            assert counterexample in allFuncMapping
            allFuncMapping[counterexample].detach()
            del allFuncMapping[counterexample]
        for func in module.ops:
            if isinstance(func, FuncOp):
<<<<<<< HEAD
                allFuncMapping[func.sym_name.data] = func
                # HACK: we know the pass won't check that the operation is a module
                LowerToCpp(fout).apply(ctx, cast(ModuleOp, func))
=======
                for op in func.body.blocks[0].ops:
                    pass
                    # print(isinstance(op,Call))

                LowerToCpp().apply(ctx, func)

>>>>>>> 7832b228
        addInductionOps(fout)
        addDispatcher(fout, forward)

    # printer = Printer(target=Printer.Target.MLIR)
    # printer.print_op(module)


if __name__ == "__main__":
    main()<|MERGE_RESOLUTION|>--- conflicted
+++ resolved
@@ -9,22 +9,11 @@
 from xdsl.parser import Parser
 
 from xdsl.dialects.arith import Arith
-<<<<<<< HEAD
 from xdsl.dialects.builtin import Builtin, ModuleOp
 from xdsl.dialects.func import Func, FuncOp
 from xdsl_smt.dialects.transfer import Transfer
 from xdsl_smt.dialects.llvm_dialect import LLVM
 from xdsl_smt.passes.transfer_lower import LowerToCpp, addDispatcher, addInductionOps
-=======
-from xdsl.dialects.builtin import Builtin, ModuleOp, IntegerAttr
-from xdsl.dialects.func import Func, FuncOp, Call, Return
-from ..dialects.transfer import Transfer
-from ..dialects.llvm_dialect import LLVM
-from xdsl.printer import Printer
-from ..passes.transfer_lower import LowerToCpp, addDispatcher, addInductionOps
-
-from z3 import *
->>>>>>> 7832b228
 
 
 def register_all_arguments(arg_parser: argparse.ArgumentParser):
@@ -116,18 +105,9 @@
             del allFuncMapping[counterexample]
         for func in module.ops:
             if isinstance(func, FuncOp):
-<<<<<<< HEAD
                 allFuncMapping[func.sym_name.data] = func
                 # HACK: we know the pass won't check that the operation is a module
                 LowerToCpp(fout).apply(ctx, cast(ModuleOp, func))
-=======
-                for op in func.body.blocks[0].ops:
-                    pass
-                    # print(isinstance(op,Call))
-
-                LowerToCpp().apply(ctx, func)
-
->>>>>>> 7832b228
         addInductionOps(fout)
         addDispatcher(fout, forward)
 
