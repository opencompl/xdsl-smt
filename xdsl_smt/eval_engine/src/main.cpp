--- conflicted
+++ resolved
@@ -1,11 +1,8 @@
-#include "llvm/Support/raw_ostream.h"
 #include <algorithm>
-#include <array>
 #include <cmath>
 #include <cstddef>
 #include <cstdint>
 #include <cstdio>
-#include <iostream>
 #include <llvm/ADT/APInt.h>
 #include <llvm/Support/KnownBits.h>
 #include <vector>
@@ -137,9 +134,6 @@
   return ret;
 }
 
-<<<<<<< HEAD
-typedef std::array<double, 3> CmpRes;
-=======
 unsigned int compare_abstract(llvm::KnownBits abs_res,
                               llvm::KnownBits best_abs_res, bool &isUnsound) {
   const llvm::APInt min = llvm::APInt::getZero(abs_res.Zero.getBitWidth());
@@ -164,10 +158,10 @@
 
   return result;
 }
->>>>>>> 9df592f1
 
 // TODO make case enum
-CmpRes compare(std::vector<uint8_t> &approx, std::vector<uint8_t> &exact) {
+unsigned int compare(std::vector<uint8_t> &approx,
+                     std::vector<uint8_t> &exact) {
 
   bool sound = true;
   bool prec = true;
@@ -188,62 +182,33 @@
   if (!exact_m_approx.empty())
     sound = false;
 
-  // for (auto v : exact)
-  //   std::clog << (int)v << ",";
-  // std::clog << "\n";
-
-  // for (auto v : approx)
-  //   std::clog << (int)v << ",";
-  // std::clog << "\n";
-
-  double diff = 0;
-  if (sound) {
-    diff = prec ? 1 : (double)exact.size() / (double)approx.size();
-  }
-
-  // auto exact_kb = to_abstract(exact, 4);
-  // auto approx_kb = to_abstract(approx, 4);
-  // exact_kb.dump();
-  // approx_kb.dump();
-  // std::clog << "sound: " << sound << " prec: " << prec << " diff: " << diff
-  // << "\n";
-
-  // if (!sound && !prec)
-  //   return 0;
-
-  // if (!sound)
-  //   return 1;
-
-  // if (!prec)
-  //   return 2;
-
-  // return 3;
-
-  return {(sound ? 1.0 : 0.0), (sound && prec ? 1.0 : 0.0), diff};
+  if (!sound && !prec)
+    return 0;
+
+  if (!sound)
+    return 1;
+
+  if (!prec)
+    return 2;
+
+  return 3;
 }
 
 int main() {
   const size_t bitwidth = 4;
 
-  std::vector<CmpRes> all_cases;
+  std::vector<std::vector<unsigned int>> all_cases;
   long long total_abst_combos = 0;
 
   for (auto lhs : enum_abst_vals(bitwidth)) {
     for (auto rhs : enum_abst_vals(bitwidth)) {
 
-<<<<<<< HEAD
-      std::vector<uint8_t> crt_brute_vals = concrete_op_enum(
-          to_concrete(lhs), to_concrete(rhs), concrete_op_wrapper);
-      std::vector<uint8_t> brute_vals =
-          to_concrete(to_abstract(crt_brute_vals, bitwidth));
-=======
       // auto brute_vals =
       //     concrete_op_enum(to_concrete(lhs), to_concrete(rhs),
       //     concrete_op_wrapper);
       auto best_abstract_res =
           to_best_abstract(lhs, rhs, concrete_op_wrapper, bitwidth);
 
->>>>>>> 9df592f1
       std::vector<llvm::KnownBits> synth_kbs(synth_function_wrapper(lhs, rhs));
       /*
       std::vector<std::vector<uint8_t>> all_synth_xfer_vals(synth_kbs.size());
@@ -251,7 +216,7 @@
       std::transform(synth_kbs.begin(), synth_kbs.end(),
                      all_synth_xfer_vals.begin(), to_concrete);
 
-      std::vector<CmpRes> all_results(synth_kbs.size());
+      std::vector<unsigned int> all_results(synth_kbs.size());
       std::transform(all_synth_xfer_vals.begin(), all_synth_xfer_vals.end(),
                      all_results.begin(),
                      [&brute_vals](std::vector<uint8_t> &transfer_vals) {
@@ -260,16 +225,6 @@
       */
 
       if (all_cases.size() == 0) {
-<<<<<<< HEAD
-        all_cases.resize(all_results.size());
-        std::fill(all_cases.begin(), all_cases.end(), CmpRes{0.0, 0.0, 0.0});
-      }
-
-      for (int i = 0; i < all_results.size(); ++i)
-        for (int idx = 0; idx < 3; ++idx) {
-          all_cases[i][idx] += all_results[i][idx];
-        }
-=======
         all_cases.resize(synth_kbs.size());
         std::fill(all_cases.begin(), all_cases.end(),
                   std::vector<unsigned int>{0, 0, 0, 0});
@@ -289,31 +244,12 @@
           all_cases[i][1] += num_non_precision;
         }
       }
->>>>>>> 9df592f1
 
       total_abst_combos++;
     }
   }
-<<<<<<< HEAD
-
-  std::vector<double> p_sound;
-  std::vector<double> p_exact;
-  std::vector<double> p_precise;
-
-  for (int i = 0; i < all_cases.size(); ++i) {
-    // p_sound.push_back((double)(all_cases[i][3] + all_cases[i][2]) /
-    //                   (double)total_abst_combos);
-    // p_precise.push_back((double)(all_cases[i][3] + all_cases[i][1]) /
-    //                     (double)total_abst_combos);
-    // p_precise.push_back((double)(all_cases[i][3]) /
-    //                     (double)total_abst_combos);
-    p_sound.push_back((all_cases[i][0]) / (double)total_abst_combos);
-    p_exact.push_back((all_cases[i][1]) / (double)total_abst_combos);
-    p_precise.push_back((all_cases[i][2]) / (double)total_abst_combos);
-=======
   for (auto &res : all_cases) {
     res[3] = total_abst_combos;
->>>>>>> 9df592f1
   }
 
   // printf("Not sound or precise: %i\n", cases[0]);
@@ -329,16 +265,6 @@
   }
   printf("]\n");
 
-  puts("exact:");
-  printf("[");
-  for (int i = 0; i < p_exact.size(); ++i) {
-    if (i == p_exact.size() - 1)
-      printf("%f", p_exact[i]);
-    else
-      printf("%f, ", p_exact[i]);
-  }
-  printf("]\n");
-
   puts("precise:");
   printf("[");
   for (int i = 0; i < all_cases.size(); ++i) {
