--- conflicted
+++ resolved
@@ -7,18 +7,11 @@
 from xdsl.dialects.pdl import PDL
 from xdsl.dialects.arith import Arith
 from xdsl.dialects.comb import Comb
-<<<<<<< HEAD
 from xdsl_smt.passes.lower_to_smt import arith_semantics, transfer_semantics
 from xdsl_smt.passes.lower_to_smt.builtin_semantics import IntegerAttrSemantics
 
 from xdsl_smt.passes.lower_to_smt.lower_to_smt import integer_poison_type_lowerer
 from xdsl_smt.passes.lower_to_smt.transfer_to_smt import abstract_value_type_lowerer, transfer_integer_type_lowerer
-=======
-from xdsl_smt.semantics.arith_semantics import arith_semantics
-from xdsl_smt.semantics.builtin_semantics import IntegerAttrSemantics
-
-from xdsl_smt.passes.lower_to_smt import integer_poison_type_lowerer
->>>>>>> 186e456b
 
 
 from ..dialects.hoare_dialect import Hoare
@@ -80,7 +73,6 @@
 
 def main():
     xdsl_main = OptMain()
-<<<<<<< HEAD
     if xdsl_main.args.circt:
         LowerToSMT.rewrite_patterns = [
             *func_to_smt_patterns,
@@ -98,12 +90,7 @@
                                     abstract_value_type_lowerer,
                                     lambda type: transfer_integer_type_lowerer(type, 32),]
         LowerToSMT.attribute_semantics = {IntegerAttr: IntegerAttrSemantics()}
-        LowerToSMT.operation_semantics = {**arith_semantics, **transfer_semantics}
-=======
-    LowerToSMT.type_lowerers = [integer_poison_type_lowerer]
-    LowerToSMT.attribute_semantics = {IntegerAttr: IntegerAttrSemantics()}
-    LowerToSMT.operation_semantics = {**arith_semantics, **comb_semantics}
->>>>>>> 186e456b
+        LowerToSMT.operation_semantics = {**arith_semantics, **transfer_semantics, **comb_semantics}
 
     PDLToSMT.native_rewrites = integer_arith_native_rewrites
     PDLToSMT.native_constraints = integer_arith_native_constraints
