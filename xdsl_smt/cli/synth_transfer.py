import argparse
import os.path
import subprocess
import time
from typing import cast

from xdsl.context import MLContext
from xdsl.parser import Parser

from io import StringIO

from xdsl.utils.hints import isa
from ..dialects.smt_dialect import (
    SMTDialect,
    DefineFunOp,
)
from ..dialects.smt_bitvector_dialect import (
    SMTBitVectorDialect,
    ConstantOp,
)
from xdsl_smt.dialects.transfer import (
    AbstractValueType,
    TransIntegerType,
    TupleType,
)
from ..dialects.index_dialect import Index
from ..dialects.smt_utils_dialect import SMTUtilsDialect
from ..eval_engine.eval import eval_transfer_func
from xdsl.ir import BlockArgument
from xdsl.dialects.builtin import (
    Builtin,
    ModuleOp,
    IntegerAttr,
    IntegerType,
    i1,
    FunctionType,
    AnyArrayAttr,
    ArrayAttr,
    StringAttr,
)
from xdsl.dialects.func import Func, FuncOp, Return
from ..dialects.transfer import Transfer
from xdsl.dialects.arith import Arith
from xdsl.dialects.comb import Comb
from xdsl.dialects.hw import HW
from ..passes.dead_code_elimination import DeadCodeElimination
from ..passes.merge_func_results import MergeFuncResultsPass
from ..passes.transfer_inline import FunctionCallInline
import xdsl.dialects.comb as comb
from xdsl.ir import Operation
from ..passes.lower_to_smt.lower_to_smt import LowerToSMTPass, SMTLowerer
from ..passes.lower_effects import LowerEffectPass
from ..passes.lower_to_smt import (
    func_to_smt_patterns,
)
from ..passes.transfer_lower import LowerToCpp
from xdsl_smt.semantics import transfer_semantics
from ..traits.smt_printer import print_to_smtlib
from xdsl_smt.passes.lower_pairs import LowerPairs
from xdsl.transforms.canonicalize import CanonicalizePass
from xdsl_smt.semantics.arith_semantics import arith_semantics
from xdsl_smt.semantics.builtin_semantics import IntegerTypeSemantics
from xdsl_smt.semantics.transfer_semantics import (
    transfer_semantics,
    AbstractValueTypeSemantics,
    TransferIntegerTypeSemantics,
)
from xdsl_smt.semantics.comb_semantics import comb_semantics
import sys as sys

from ..utils.cost_model import compute_cost, decide
from ..utils.mcmc_sampler import MCMCSampler
from ..utils.synthesizer_context import SynthesizerContext
from ..utils.random import Random
from ..utils.transfer_function_check_util import (
    forward_soundness_check,
    backward_soundness_check,
)
from ..utils.transfer_function_util import (
    FunctionCollection,
    SMTTransferFunction,
    fixDefiningOpReturnType,
)


def register_all_arguments(arg_parser: argparse.ArgumentParser):
    arg_parser.add_argument(
        "transfer_functions", type=str, nargs="?", help="path to the transfer functions"
    )
    arg_parser.add_argument(
        "-random_file", type=str, nargs="?", help="the file includes all random numbers"
    )
    arg_parser.add_argument(
        "-random_seed", type=int, nargs="?", help="specify the random seed"
    )


def verify_pattern(ctx: MLContext, op: ModuleOp) -> bool:
    # cloned_op = op.clone()
    cloned_op = op
    stream = StringIO()
    LowerPairs().apply(ctx, cloned_op)
    CanonicalizePass().apply(ctx, cloned_op)
    DeadCodeElimination().apply(ctx, cloned_op)

    print_to_smtlib(cloned_op, stream)
    res = subprocess.run(
        ["z3", "-in"],
        capture_output=True,
        input=stream.getvalue(),
        text=True,
    )
    if res.returncode != 0:
        raise Exception(res.stderr)
    return "unsat" in res.stdout


def get_model(ctx: MLContext, op: ModuleOp) -> tuple[bool, str]:
    cloned_op = op.clone()
    stream = StringIO()
    LowerPairs().apply(ctx, cloned_op)
    CanonicalizePass().apply(ctx, cloned_op)
    DeadCodeElimination().apply(ctx, cloned_op)

    print_to_smtlib(cloned_op, stream)
    print("\n(eval const_first)\n", file=stream)
    # print(stream.getvalue())
    res = subprocess.run(
        ["z3", "-in"],
        capture_output=True,
        input=stream.getvalue(),
        text=True,
    )
    if res.returncode != 0:
        return False, ""
    return True, str(res.stdout)


def lowerToSMTModule(module: ModuleOp, width: int, ctx: MLContext):
    # lower to SMT
    SMTLowerer.rewrite_patterns = {
        **func_to_smt_patterns,
    }
    SMTLowerer.type_lowerers = {
        IntegerType: IntegerTypeSemantics(),
        AbstractValueType: AbstractValueTypeSemantics(),
        TransIntegerType: TransferIntegerTypeSemantics(width),
        # tuple and abstract use the same type lowerers
        TupleType: AbstractValueTypeSemantics(),
    }
    SMTLowerer.op_semantics = {
        **arith_semantics,
        **transfer_semantics,
        **comb_semantics,
    }
    LowerToSMTPass().apply(ctx, module)
    MergeFuncResultsPass().apply(ctx, module)
    LowerEffectPass().apply(ctx, module)


def parse_file(ctx: MLContext, file: str | None) -> Operation:
    if file is None:
        f = sys.stdin
        file = "<stdin>"
    else:
        f = open(file)

    parser = Parser(ctx, f.read(), file)
    module = parser.parse_op()
    return module


def is_transfer_function(func: FuncOp) -> bool:
    return "applied_to" in func.attributes


def is_forward(func: FuncOp) -> bool:
    if "is_forward" in func.attributes:
        forward = func.attributes["is_forward"]
        assert isinstance(forward, IntegerAttr)
        return forward.value.data == 1
    return False


def need_replace_int_attr(func: FuncOp) -> bool:
    if "replace_int_attr" in func.attributes:
        forward = func.attributes["replace_int_attr"]
        assert isinstance(forward, IntegerAttr)
        return forward.value.data == 1
    return False


def get_operationNo(func: FuncOp) -> int:
    if "operationNo" in func.attributes:
        assert isinstance(func.attributes["operationNo"], IntegerAttr)
        return func.attributes["operationNo"].value.data
    return -1


def get_int_attr_arg(func: FuncOp) -> list[int]:
    int_attr: list[int] = []
    assert "int_attr" in func.attributes
    func_int_attr = func.attributes["int_attr"]
    assert isa(func_int_attr, AnyArrayAttr)
    for attr in func_int_attr.data:
        assert isinstance(attr, IntegerAttr)
        int_attr.append(attr.value.data)
    return int_attr


def generateIntAttrArg(int_attr_arg: list[int] | None) -> dict[int, int]:
    if int_attr_arg is None:
        return {}
    intAttr: dict[int, int] = {}
    for i in int_attr_arg:
        intAttr[i] = 0
    return intAttr


def nextIntAttrArg(intAttr: dict[int, int], width: int) -> bool:
    if not intAttr:
        return False
    maxArity: int = 0
    for i in intAttr.keys():
        maxArity = max(i, maxArity)
    hasCarry: bool = True
    for i in range(maxArity, -1, -1):
        if not hasCarry:
            break
        if i in intAttr:
            intAttr[i] += 1
            if intAttr[i] >= width:
                intAttr[i] %= width
            else:
                hasCarry = False
    return not hasCarry


def create_smt_function(func: FuncOp, width: int, ctx: MLContext) -> DefineFunOp:
    global TMP_MODULE
    TMP_MODULE.append(ModuleOp([func.clone()]))
    lowerToSMTModule(TMP_MODULE[-1], width, ctx)
    resultFunc = TMP_MODULE[-1].ops.first
    assert isinstance(resultFunc, DefineFunOp)
    return resultFunc


def get_dynamic_transfer_function(
    func: FuncOp, width: int, module: ModuleOp, int_attr: dict[int, int], ctx: MLContext
) -> DefineFunOp:
    module.body.block.add_op(func)
    args: list[BlockArgument] = []
    for arg_idx, val in int_attr.items():
        bv_constant = ConstantOp(val, width)
        assert isinstance(func.body.block.first_op, Operation)
        func.body.block.insert_op_before(bv_constant, func.body.block.first_op)
        args.append(func.body.block.args[arg_idx])
        args[-1].replace_by(bv_constant.res)
    for arg in args:
        func.body.block.erase_arg(arg)
    new_args_type = [arg.type for arg in func.body.block.args]
    new_function_type = FunctionType.from_lists(
        new_args_type, func.function_type.outputs.data
    )
    func.function_type = new_function_type

    lowerToSMTModule(module, width, ctx)
    resultFunc = module.ops.first
    assert isinstance(resultFunc, DefineFunOp)
    return fixDefiningOpReturnType(resultFunc)


def get_dynamic_concrete_function_name(concrete_op_name: str) -> str:
    if concrete_op_name == "comb.extract":
        return "comb_extract"
    assert False and "Unsupported concrete function"


# Used to construct concrete operations with integer attrs when enumerating all possible int attrs
# Thus this can only be constructed at the run time
def get_dynamic_concrete_function(
    concrete_func_name: str, width: int, intAttr: dict[int, int], is_forward: bool
) -> FuncOp:
    result = None
    intTy = IntegerType(width)
    combOp = None
    if concrete_func_name == "comb_extract":
        delta: int = 1 if not is_forward else 0
        resultWidth = intAttr[1 + delta]
        resultIntTy = IntegerType(resultWidth)
        low_bit = intAttr[2 + delta]
        funcTy = FunctionType.from_lists([intTy], [resultIntTy])
        result = FuncOp(concrete_func_name, funcTy)
        combOp = comb.ExtractOp(
            result.args[0], IntegerAttr.from_int_and_width(low_bit, 64), resultIntTy
        )
    else:
        print(concrete_func_name)
        assert False and "Not supported concrete function yet"
    returnOp = Return(combOp.results[0])
    result.body.block.add_ops([combOp, returnOp])
    assert result is not None and (
        "Cannot find the concrete function for" + concrete_func_name
    )
    return result


def get_concrete_function(
    concrete_op_name: str, width: int, extra: int | None
) -> FuncOp:
    # iterate all semantics and find corresponding comb operation
    result = None
    for k in comb_semantics.keys():
        if k.name == concrete_op_name:
            # generate a function with the only comb operation
            # for now, we only handle binary operations and mux
            intTy = IntegerType(width)
            transIntTy = TransIntegerType()
            func_name = "concrete_op"

            if concrete_op_name == "comb.mux":
                funcTy = FunctionType.from_lists([i1, intTy, intTy], [intTy])
                result = FuncOp(func_name, funcTy)
                combOp = k(*result.args)
            elif concrete_op_name == "comb.icmp":
                funcTy = FunctionType.from_lists([intTy, intTy], [i1])
                result = FuncOp(func_name, funcTy)
                assert extra is not None
                combOp = comb.ICmpOp(result.args[0], result.args[1], extra)
            elif concrete_op_name == "comb.concat":
                funcTy = FunctionType.from_lists(
                    [intTy, intTy], [IntegerType(width * 2)]
                )
                result = FuncOp(func_name, funcTy)
                combOp = comb.ConcatOp.from_int_values(result.args)
            else:
                funcTy = FunctionType.from_lists([transIntTy, transIntTy], [transIntTy])
                result = FuncOp(func_name, funcTy)
                if issubclass(k, comb.VariadicCombOperation):
                    combOp = k.create(operands=result.args, result_types=[intTy])
                else:
                    combOp = k(*result.args)

            assert isinstance(combOp, Operation)
            returnOp = Return(combOp.results[0])
            result.body.block.add_ops([combOp, returnOp])
    assert result is not None and (
        "Cannot find the concrete function for" + concrete_op_name
    )
    return result


def soundness_check(
    smt_transfer_function: SMTTransferFunction,
    domain_constraint: FunctionCollection,
    instance_constraint: FunctionCollection,
    int_attr: dict[int, int],
    ctx: MLContext,
):
    query_module = ModuleOp([])
    if smt_transfer_function.is_forward:
        added_ops: list[Operation] = forward_soundness_check(
            smt_transfer_function,
            domain_constraint,
            instance_constraint,
            int_attr,
        )
    else:
        added_ops: list[Operation] = backward_soundness_check(
            smt_transfer_function,
            domain_constraint,
            instance_constraint,
            int_attr,
        )
    query_module.body.block.add_ops(added_ops)
    FunctionCallInline(True, {}).apply(ctx, query_module)
    verify_res = verify_pattern(ctx, query_module)
    print("Soundness Check result:", verify_res)
    return verify_res


def print_concrete_function_to_cpp(func: FuncOp) -> str:
    sio = StringIO()
    LowerToCpp(sio, True).apply(ctx, cast(ModuleOp, func))
    return sio.getvalue()


def print_to_cpp(func: FuncOp) -> str:
    sio = StringIO()
    LowerToCpp(sio).apply(ctx, cast(ModuleOp, func))
    return sio.getvalue()


<<<<<<< HEAD
SYNTH_WIDTH = 4
=======
def get_default_op_constraint():
    return """
    int op_constraint(APInt arg0,APInt arg1){
	return true;
    }
    """


SYNTH_WIDTH = 8
>>>>>>> 9df592f1
TEST_SET_SIZE = 1000
CONCRETE_VAL_PER_TEST_CASE = 10
INSTANCE_CONSTRAINT = "getInstanceConstraint"
DOMAIN_CONSTRAINT = "getConstraint"
OP_CONSTRAINT = "op_constraint"
TMP_MODULE: list[ModuleOp] = []
ctx: MLContext

OUTPUTS_FOLDER = "outputs"


def print_func_to_file(sampler: MCMCSampler, rd: int, i: int, path: str):
    with open(f"{path}/tf{rd}_{i}.mlir", "w") as file:
        file.write(
            f"Run: {rd}_{i}\nCost: {sampler.current_cost}\nSoundness: {sampler.current_soundness}\nPrecision: {sampler.current_precision}\n"
        )
        file.write(str(sampler.get_current()))


def main() -> None:
    global ctx
    ctx = MLContext()
    arg_parser = argparse.ArgumentParser()
    register_all_arguments(arg_parser)
    args = arg_parser.parse_args()

    # Register all dialects
    ctx.load_dialect(Arith)
    ctx.load_dialect(Builtin)
    ctx.load_dialect(Func)
    ctx.load_dialect(SMTDialect)
    ctx.load_dialect(SMTBitVectorDialect)
    ctx.load_dialect(SMTUtilsDialect)
    ctx.load_dialect(Transfer)
    ctx.load_dialect(Index)
    ctx.load_dialect(Comb)
    ctx.load_dialect(HW)

    # Parse the files
    module = parse_file(ctx, args.transfer_functions)
    random_number_file = args.random_file
    random_seed = args.random_seed
    assert isinstance(module, ModuleOp)

    if not os.path.isdir(OUTPUTS_FOLDER):
        os.mkdir(OUTPUTS_FOLDER)

    """
    (
        smt_transfer_function_obj,
        domain_constraint,
        instance_constraint,
        int_attr,
    ) = get_transfer_function(module, ctx)
    test_set = generate_test_set(
        smt_transfer_function_obj, domain_constraint, instance_constraint, int_attr, ctx
    )
    """
    print("Round\tsoundness%\tprecision%\tcost")
    possible_solution: set[str] = set()

    random = Random(random_seed)
    if random_number_file is not None:
        random.read_from_file(random_number_file)

<<<<<<< HEAD
    PROGRAM_LENGTH = 40
    NUM_PROGRAMS = 50
    INIT_COST = 1
=======
    PROGRAM_LENGTH = 32
    NUM_PROGRAMS = 100
    INIT_COST = 20
>>>>>>> 9df592f1
    TOTAL_ROUNDS = 1000

    # sound_data: list[list[float]] = [[] for _ in range(NUM_PROGRAMS)]
    # precision_data: list[list[float]] = [[] for _ in range(NUM_PROGRAMS)]
    cost_data: list[list[float]] = [[] for _ in range(NUM_PROGRAMS)]

    context = SynthesizerContext(random)
    context.set_cmp_flags([0, 6, 7])

    domain_constraint_func = ""
    instance_constraint_func = ""
    op_constraint_func = get_default_op_constraint()
    # Handle helper funcitons
    for func in module.ops:
        if isinstance(func, FuncOp):
            func_name = func.sym_name.data
            if func_name == DOMAIN_CONSTRAINT:
                domain_constraint_func = print_to_cpp(func)
            elif func_name == INSTANCE_CONSTRAINT:
                instance_constraint_func = print_to_cpp(func)
            elif func_name == OP_CONSTRAINT:
                op_constraint_func = print_to_cpp(func)

    for func in module.ops:
        if isinstance(func, FuncOp) and is_transfer_function(func):
            concrete_func_name = ""
            if isinstance(func, FuncOp) and "applied_to" in func.attributes:
                assert isa(
                    applied_to := func.attributes["applied_to"], ArrayAttr[StringAttr]
                )
                concrete_func_name = applied_to.data[0].data
            concrete_func = get_concrete_function(concrete_func_name, SYNTH_WIDTH, None)
            crt_func = print_concrete_function_to_cpp(concrete_func)
            func_name = func.sym_name.data
            mcmc_samplers: list[MCMCSampler] = []

            # init_code = print_to_cpp(func.clone())
            # init_soundness, init_precision = eval_transfer_func(
            #     [func_name], [init_code], crt_func
            # )

            for _ in range(NUM_PROGRAMS):
                sampler = MCMCSampler(
                    func, context, PROGRAM_LENGTH, init_cost=INIT_COST
                )
                # sampler = MCMCSampler(
                #     func, context, PROGRAM_LENGTH, init_cost=compute_cost(
                #         init_soundness[0], init_precision[0]), reset=False, init_soundness=init_soundness[0], init_precision=init_precision[0])

                mcmc_samplers.append(sampler)

            for round in range(TOTAL_ROUNDS):
                start = time.time()

                cpp_codes: list[str] = []

                for i in range(NUM_PROGRAMS):
                    _: float = mcmc_samplers[i].sample_next()

                    proposed_solution = mcmc_samplers[i].get_proposed()
                    assert proposed_solution is not None
                    func_to_eval = proposed_solution.clone()

                    cpp_code = print_to_cpp(func_to_eval)
                    cpp_codes.append(cpp_code)

<<<<<<< HEAD
                soundness_percent, precision_percent = eval_transfer_func(
                    [func_name] * NUM_PROGRAMS, cpp_codes, crt_func
=======
                num_unsound, _imprecision, num_exact, num_cases = eval_transfer_func(
                    [func_name] * NUM_PROGRAMS,
                    cpp_codes,
                    crt_func
                    + "\n"
                    + instance_constraint_func
                    + "\n"
                    + domain_constraint_func
                    + "\n"
                    + op_constraint_func,
>>>>>>> 9df592f1
                )

                _imprecision = 0  # Skip imprecision measurement right now
                soundness_percent = [
                    1 - (a / b) for a, b in zip(num_unsound, num_cases)
                ]
                precision_percent = [a / b for a, b in zip(num_exact, num_cases)]

                for i in range(NUM_PROGRAMS):
                    proposed_cost = compute_cost(
                        soundness_percent[i], precision_percent[i]
                    )

                    p = random.random()
                    decision = decide(
                        p, 200, mcmc_samplers[i].current_cost, proposed_cost
                    )
                    if decision:
                        # print(mcmc_sampler.get_current())
                        # print(mcmc_sampler.get_proposed())
                        cost_reduce = mcmc_samplers[i].current_cost - proposed_cost

                        mcmc_samplers[i].accept_proposed(
                            proposed_cost, soundness_percent[i], precision_percent[i]
                        )
                        assert mcmc_samplers[i].get_proposed() is None

                        if cost_reduce > 0:
                            # if True:
                            print_func_to_file(
                                mcmc_samplers[i], round, i, OUTPUTS_FOLDER
                            )

                    else:
                        mcmc_samplers[i].reject_proposed()
                        pass

                for i in range(NUM_PROGRAMS):
                    spl = mcmc_samplers[i]
                    print(
                        f"{round}_{i}\t{spl.current_soundness * 100:.2f}%\t{spl.current_precision * 100:.2f}%\t{spl.current_cost:.3f}"
                    )
                    cost_data[i].append(spl.current_cost)

                    # if soundness_percent[i] == 1 and precision_percent[i] == 1:
                    #     print(mcmc_samplers[i].get_current())
                    #     return
                end = time.time()
                used_time = end - start

                print(f"Used Time: {used_time:.2f}")
                """
                tmp_clone_module: ModuleOp = module.clone()


                lowerToSMTModule(tmp_clone_module, SYNTH_WIDTH, ctx)
                for smt_func in tmp_clone_module.ops:
                    if (
                        isinstance(smt_func, DefineFunOp)
                        and smt_func.fun_name.data == func_name
                    ):
                        smt_transfer_function_obj.transfer_function = smt_func

                        soundness_check_res = soundness_check(
                            smt_transfer_function_obj,
                            domain_constraint,
                            instance_constraint,
                            int_attr,
                            ctx,
                        )
                        if soundness_check_res:
                            print(mcmcSampler.func)
                        """
    for item in possible_solution:
        print(item)<|MERGE_RESOLUTION|>--- conflicted
+++ resolved
@@ -391,9 +391,6 @@
     return sio.getvalue()
 
 
-<<<<<<< HEAD
-SYNTH_WIDTH = 4
-=======
 def get_default_op_constraint():
     return """
     int op_constraint(APInt arg0,APInt arg1){
@@ -403,7 +400,6 @@
 
 
 SYNTH_WIDTH = 8
->>>>>>> 9df592f1
 TEST_SET_SIZE = 1000
 CONCRETE_VAL_PER_TEST_CASE = 10
 INSTANCE_CONSTRAINT = "getInstanceConstraint"
@@ -469,15 +465,9 @@
     if random_number_file is not None:
         random.read_from_file(random_number_file)
 
-<<<<<<< HEAD
     PROGRAM_LENGTH = 40
     NUM_PROGRAMS = 50
     INIT_COST = 1
-=======
-    PROGRAM_LENGTH = 32
-    NUM_PROGRAMS = 100
-    INIT_COST = 20
->>>>>>> 9df592f1
     TOTAL_ROUNDS = 1000
 
     # sound_data: list[list[float]] = [[] for _ in range(NUM_PROGRAMS)]
@@ -544,10 +534,6 @@
                     cpp_code = print_to_cpp(func_to_eval)
                     cpp_codes.append(cpp_code)
 
-<<<<<<< HEAD
-                soundness_percent, precision_percent = eval_transfer_func(
-                    [func_name] * NUM_PROGRAMS, cpp_codes, crt_func
-=======
                 num_unsound, _imprecision, num_exact, num_cases = eval_transfer_func(
                     [func_name] * NUM_PROGRAMS,
                     cpp_codes,
@@ -558,7 +544,6 @@
                     + domain_constraint_func
                     + "\n"
                     + op_constraint_func,
->>>>>>> 9df592f1
                 )
 
                 _imprecision = 0  # Skip imprecision measurement right now
@@ -587,7 +572,6 @@
                         assert mcmc_samplers[i].get_proposed() is None
 
                         if cost_reduce > 0:
-                            # if True:
                             print_func_to_file(
                                 mcmc_samplers[i], round, i, OUTPUTS_FOLDER
                             )
