--- conflicted
+++ resolved
@@ -12,109 +12,13 @@
   Results r{nFuncs};
   const std::vector<Domain> fullLattice = Domain::enumVals();
 
-<<<<<<< HEAD
   for (Domain lhs : fullLattice) {
     for (Domain rhs : fullLattice) {
       Domain best_abstract_res = lhs.toBestAbst(rhs, concrete_op_wrapper);
       std::vector<Domain> synth_kbs(synth_function_wrapper(lhs, rhs));
       std::vector<Domain> ref_kbs(ref_function_wrapper(lhs, rhs));
       Domain cur_kb = Domain::meetAll(ref_kbs);
-=======
-        if (!x.hasConflict())
-          ret.push_back(x);
-      }
-    }
-    return ret;
-  } else if (d == CONSTANT_RANGE) {
-    // TODO there should be some speed wins here
-    const llvm::APInt min = llvm::APInt::getMinValue(bitwidth);
-    const llvm::APInt max = llvm::APInt::getMaxValue(bitwidth);
-    std::vector<AbstVal> ret = {AbstVal::top(CONSTANT_RANGE, bitwidth)};
-
-    for (llvm::APInt i = min;; ++i) {
-      for (llvm::APInt j = min;; ++j) {
-        if (j.ult(i))
-          continue;
-
-        ret.push_back(AbstVal(CONSTANT_RANGE, {i, j}, bitwidth));
-
-        if (j == max)
-          break;
-      }
-      if (i == max)
-        break;
-    }
-
-    return ret;
-  } else{
-    assert(false);
-  }
-
-  fprintf(stderr, "unknown abstract domain\n");
-}
-
-uint64_t makeMask(uint8_t bitwidth) {
-  if (bitwidth == 0)
-    return 0;
-  return (1 << bitwidth) - 1;
-}
-
-AbstVal toBestAbstract(const AbstVal lhs, const AbstVal rhs,
-                       uint8_t (*op)(const uint8_t, const uint8_t),
-                       uint8_t bitwidth, Domain d) {
-  assert(lhs.domain == rhs.domain && "lhs and rhs must be in the same domain");
-  assert((lhs.domain == KNOWN_BITS || lhs.domain == CONSTANT_RANGE) &&
-         "function not implemented for other domains");
-
-  uint64_t mask = makeMask(bitwidth);
-  std::vector<AbstVal> crtVals;
-
-  for (auto lhs_v : lhs.toConcrete()) {
-    for (auto rhs_v : rhs.toConcrete()) {
-      if (op_constraint(APInt(bitwidth, lhs_v), APInt(bitwidth, rhs_v))) {
-        llvm::APInt v(bitwidth, op(lhs_v, rhs_v) & mask);
-        crtVals.push_back(AbstVal::fromConcrete(d, v));
-      }
-    }
-  }
-
-  return AbstVal::joinAll(d, bitwidth, crtVals);
-}
-
-int main(int argv, char **argc) {
-  // TODO make a flag for bitwidth
-  const size_t bitwidth = 4;
-  if (argv != 3 || strcmp(argc[1], "--domain") != 0) {
-    fprintf(stderr, "usage: ./EvalEngine --domain KnownBits\n");
-    return 1;
-  }
-
-  Domain d;
-  if (strcmp(argc[2], "KnownBits") == 0) {
-    d = KNOWN_BITS;
-  } else if (strcmp(argc[2], "ConstantRange") == 0) {
-    d = CONSTANT_RANGE;
-  } else {
-    fprintf(stderr, "Error unknown domain: %s\n", argc[2]);
-    return 1;
-  }
-
-  // TODO maybe make this a cmd line flag but idk
-  Results r{numFuncs};
-
-  for (auto lhs : enumAbstVals(bitwidth, d)) {
-    for (auto rhs : enumAbstVals(bitwidth, d)) {
-
-      auto best_abstract_res =
-          toBestAbstract(lhs, rhs, concrete_op_wrapper, bitwidth, d);
-
-      std::vector<AbstVal> synth_kbs(synth_function_wrapper(lhs, rhs));
-      std::vector<AbstVal> ref_kbs(ref_function_wrapper(lhs, rhs));
-      // join of all kb values in the vec, ref_kbs
-      AbstVal cur_kb = AbstVal::meetAll(d, bitwidth, ref_kbs);
->>>>>>> 46ced80e
       bool solved = cur_kb == best_abstract_res;
-
       for (unsigned int i = 0; i < synth_kbs.size(); ++i) {
         Domain synth_after_meet = cur_kb.meet(synth_kbs[i]);
         bool sound = synth_after_meet.isSuperset(best_abstract_res);
