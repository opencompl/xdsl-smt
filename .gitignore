--- conflicted
+++ resolved
@@ -129,10 +129,8 @@
 # Pyre type checker
 .pyre/
 
-<<<<<<< HEAD
 # Debug outputs
 outputs/
-=======
->>>>>>> 4661cfde
+
 # ignore synthesised cpp testing harness
 *synth.cpp