from dataclasses import dataclass
from xdsl.pattern_rewriter import (
    PatternRewriter,
)
from xdsl.ir import Operation

from xdsl_smt.dialects import smt_bitvector_dialect as smt_bv
from xdsl_smt.dialects import smt_dialect as smt
from xdsl_smt.dialects import transfer
<<<<<<< HEAD
from xdsl_smt.passes.lower_to_smt.lower_to_smt import SMTLowerer
=======
from xdsl_smt.dialects.transfer import TupleType
from xdsl_smt.passes.lower_to_smt.lower_to_smt import LowerToSMT
>>>>>>> 7832b228
from xdsl_smt.dialects.smt_utils_dialect import (
    AnyPairType,
    PairType,
    SecondOp,
    FirstOp,
    PairOp,
)
from xdsl_smt.dialects.smt_dialect import BoolType
from xdsl_smt.semantics.semantics import OperationSemantics, TypeSemantics
from xdsl.ir import Operation, SSAValue, Attribute
from typing import Mapping, Sequence
from xdsl.utils.hints import isa
from xdsl.parser import AnyIntegerAttr
from xdsl.dialects.builtin import IntegerAttr, IntegerType
from xdsl_smt.utils.transfer_to_smt_util import (
    get_low_bits,
    set_high_bits,
    set_low_bits,
    count_lzeros,
    count_rzeros,
    count_lones,
    count_rones,
    reverse_bits,
)


class AbstractValueTypeSemantics(TypeSemantics):
    """Lower all types in an abstract value to SMT types
    But the last element is useless, this makes GetOp easier"""
<<<<<<< HEAD

    def get_semantics(self, type: Attribute) -> Attribute:
        assert isinstance(type, transfer.AbstractValueType)
=======
    if isinstance(type, transfer.AbstractValueType) or isinstance(
        type, transfer.TupleType
    ):
>>>>>>> 7832b228
        curTy = type.get_fields()[-1]
        isIntegerTy = isinstance(curTy, IntegerType)
        curLoweredTy = SMTLowerer.lower_type(curTy)
        if isIntegerTy:
            assert isa(curLoweredTy, PairType[smt_bv.BitVectorType, BoolType])
            curLoweredTy = curLoweredTy.first
        result: AnyPairType = PairType(curLoweredTy, BoolType())
        for ty in reversed(type.get_fields()[:-1]):
            isIntegerTy = isinstance(ty, IntegerType)
            curLoweredTy = SMTLowerer.lower_type(ty)
            if isIntegerTy:
                assert isa(curLoweredTy, PairType[smt_bv.BitVectorType, BoolType])
                curLoweredTy = curLoweredTy.first
            result: AnyPairType = PairType(curLoweredTy, result)
        return result


@dataclass
class TransferIntegerTypeSemantics(TypeSemantics):
    """Lower an integer type to a bitvector integer."""

    width: int

    def get_semantics(self, type: Attribute) -> Attribute:
        assert isinstance(type, transfer.TransIntegerType)
        return smt_bv.BitVectorType(self.width)


class ConstantOpSemantics(OperationSemantics):
    def get_semantics(
        self,
        operands: Sequence[SSAValue],
        results: Sequence[Attribute],
        attributes: Mapping[str, Attribute | SSAValue],
        effect_state: SSAValue | None,
        rewriter: PatternRewriter,
    ) -> tuple[Sequence[SSAValue], SSAValue | None]:
        assert isinstance(operands[0].type, smt_bv.BitVectorType)
        width = operands[0].type.width
        const_value = attributes["value"]
        if isinstance(const_value, SSAValue):
            return ((const_value,), effect_state)

        assert isa(const_value, AnyIntegerAttr)
        const_value = const_value.value.data
        bv_const = smt_bv.ConstantOp(const_value, width)
        rewriter.insert_op_before_matched_op(bv_const)
        return ((bv_const.res,), effect_state)


class GetAllOnesOpSemantics(OperationSemantics):
    def get_semantics(
        self,
        operands: Sequence[SSAValue],
        results: Sequence[Attribute],
        attributes: Mapping[str, Attribute | SSAValue],
        effect_state: SSAValue | None,
        rewriter: PatternRewriter,
    ) -> tuple[Sequence[SSAValue], SSAValue | None]:
        assert isinstance(operands[0].type, smt_bv.BitVectorType)
        width = operands[0].type.width
        const_value = (1 << width.data) - 1

        bv_const = smt_bv.ConstantOp(const_value, width)
        rewriter.insert_op_before_matched_op(bv_const)
        return ((bv_const.res,), effect_state)


class GetBitWidthOpSemantics(OperationSemantics):
    """1. There is no direct API to obtain the bit width of a vector.
    2. All bit width are fixed values.
    As a result, we replace this method with a constant."""

    def get_semantics(
        self,
        operands: Sequence[SSAValue],
        results: Sequence[Attribute],
        attributes: Mapping[str, Attribute | SSAValue],
        effect_state: SSAValue | None,
        rewriter: PatternRewriter,
    ) -> tuple[Sequence[SSAValue], SSAValue | None]:
        assert isinstance(operands[0].type, smt_bv.BitVectorType)
        width = operands[0].type.width
        const_value = width
        bv_const = smt_bv.ConstantOp(const_value, width)
        rewriter.insert_op_before_matched_op(bv_const)
        return ((bv_const.res,), effect_state)


class MakeOpSemantics(OperationSemantics):
    # The last element is useless, getOp won't access it
    # So it can be any bool value
    def get_semantics(
        self,
        operands: Sequence[SSAValue],
        results: Sequence[Attribute],
        attributes: Mapping[str, Attribute | SSAValue],
        effect_state: SSAValue | None,
        rewriter: PatternRewriter,
    ) -> tuple[Sequence[SSAValue], SSAValue | None]:
        false_constant = smt.ConstantBoolOp.from_bool(False)
        argList = operands
        opList: list[Operation] = [PairOp(argList[-1], false_constant.res)]
        result = opList[-1].results[0]
        for ty in reversed(argList[:-1]):
            opList.append(PairOp(ty, result))
            result = opList[-1].results[0]

        rewriter.insert_op_before_matched_op(false_constant)
        for newOp in opList[:-1]:
            rewriter.insert_op_before_matched_op(newOp)
        rewriter.insert_op_before_matched_op(opList[-1])
        return ((opList[-1].results[0],), effect_state)


class GetOpSemantics(OperationSemantics):
    def get_semantics(
        self,
        operands: Sequence[SSAValue],
        results: Sequence[Attribute],
        attributes: Mapping[str, Attribute | SSAValue],
        effect_state: SSAValue | None,
        rewriter: PatternRewriter,
    ) -> tuple[Sequence[SSAValue], SSAValue | None]:
        index = attributes["index"]
        arg = operands[0]
        insertOps: list[Operation] = []
        assert isinstance(index, IntegerAttr)
        index = index.value.data
        while index != 0:
            insertOps.append(SecondOp(arg))
            arg = insertOps[-1].results[0]
            index -= 1
        insertOps.append(FirstOp(arg))
        rewriter.insert_op_before_matched_op(insertOps)

        return ((insertOps[-1].results[0],), effect_state)


@dataclass
class TrivialOpSemantics(OperationSemantics):
    comb_op_type: type[Operation]
    smt_op_type: type[Operation]

    def get_semantics(
        self,
        operands: Sequence[SSAValue],
        results: Sequence[Attribute],
        attributes: Mapping[str, Attribute | SSAValue],
        effect_state: SSAValue | None,
        rewriter: PatternRewriter,
    ) -> tuple[Sequence[SSAValue], SSAValue | None]:
        new_op = self.smt_op_type.create(
            operands=operands,
            result_types=[SMTLowerer.lower_type(results[0])],
        )
        rewriter.insert_op_before_matched_op([new_op])
        return ((new_op.results[0],), effect_state)


class UMulOverflowOpSemantics(OperationSemantics):
    def get_semantics(
        self,
        operands: Sequence[SSAValue],
        results: Sequence[Attribute],
        attributes: Mapping[str, Attribute | SSAValue],
        effect_state: SSAValue | None,
        rewriter: PatternRewriter,
    ) -> tuple[Sequence[SSAValue], SSAValue | None]:
        suml_nooverflow = smt_bv.UmulNoOverflowOp.get(operands[0], operands[1])

        b1 = smt_bv.ConstantOp.from_int_value(1, 1)
        b0 = smt_bv.ConstantOp.from_int_value(0, 1)
        bool_to_bv = smt.IteOp(suml_nooverflow.res, b0.res, b1.res)
        poison_op = smt.ConstantBoolOp.from_bool(False)
        res = PairOp(bool_to_bv.res, poison_op.res)
        rewriter.insert_op_before_matched_op(
            [suml_nooverflow, b0, b1, bool_to_bv, poison_op, res]
        )
        return ((res.res,), effect_state)


class ShlOverflowOpSemantics(OperationSemantics):
    def get_semantics(
        self,
        operands: Sequence[SSAValue],
        results: Sequence[Attribute],
        attributes: Mapping[str, Attribute | SSAValue],
        effect_state: SSAValue | None,
        rewriter: PatternRewriter,
    ) -> tuple[Sequence[SSAValue], SSAValue | None]:
        assert isinstance(lhs_type := operands[0].type, smt_bv.BitVectorType)
        width = lhs_type.width
        const_value = width
        bv_width = smt_bv.ConstantOp(const_value, width)

        b1 = smt_bv.ConstantOp.from_int_value(1, 1)
        b0 = smt_bv.ConstantOp.from_int_value(0, 1)
        cmp_op = smt_bv.UgeOp(operands[1], bv_width.res)
        bool_to_bv = smt.IteOp(cmp_op.res, b1.res, b0.res)
        poison_op = smt.ConstantBoolOp.from_bool(False)
        res = PairOp(bool_to_bv.res, poison_op.res)
        rewriter.insert_op_before_matched_op(
            [bv_width, b0, b1, cmp_op, bool_to_bv, poison_op, res]
        )
        return ((res.res,), effect_state)


class IsPowerOf2OpSemantics(OperationSemantics):
    def get_semantics(
        self,
        operands: Sequence[SSAValue],
        results: Sequence[Attribute],
        attributes: Mapping[str, Attribute | SSAValue],
        effect_state: SSAValue | None,
        rewriter: PatternRewriter,
    ) -> tuple[Sequence[SSAValue], SSAValue | None]:
        assert isinstance(lhs_type := operands[0].type, smt_bv.BitVectorType)
        width = lhs_type.width
        const_value = width.data

        b1 = smt_bv.ConstantOp.from_int_value(1, const_value)
        b0 = smt_bv.ConstantOp.from_int_value(0, const_value)
        b1_1 = smt_bv.ConstantOp.from_int_value(1, 1)
        b0_1 = smt_bv.ConstantOp.from_int_value(0, 1)
        op_minus_one = smt_bv.SubOp(operands[0], b1.res)
        and_op = smt_bv.AndOp(operands[0], op_minus_one.res)
        eq_op = smt.EqOp(b0.res, and_op.res)
        bool_to_bv = smt.IteOp(eq_op.res, b1_1.res, b0_1.res)
        poison_op = smt.ConstantBoolOp.from_bool(False)
        res = PairOp(bool_to_bv.res, poison_op.res)
        rewriter.insert_op_before_matched_op(
            [
                b0,
                b1,
                b1_1,
                b0_1,
                op_minus_one,
                and_op,
                eq_op,
                bool_to_bv,
                poison_op,
                res,
            ]
        )
        return ((res.res,), effect_state)


class CmpOpSemantics(OperationSemantics):
    new_ops = [
        smt.EqOp,
        smt.DistinctOp,
        smt_bv.SltOp,
        smt_bv.SleOp,
        smt_bv.SgtOp,
        smt_bv.SgeOp,
        smt_bv.UltOp,
        smt_bv.UleOp,
        smt_bv.UgtOp,
        smt_bv.UgeOp,
    ]

    def get_semantics(
        self,
        operands: Sequence[SSAValue],
        results: Sequence[Attribute],
        attributes: Mapping[str, Attribute | SSAValue],
        effect_state: SSAValue | None,
        rewriter: PatternRewriter,
    ) -> tuple[Sequence[SSAValue], SSAValue | None]:
        predicate = attributes["predicate"]
        assert isinstance(predicate, IntegerAttr)
        predicate = predicate.value.data

        rewrite_type = self.new_ops[predicate]
        new_op = rewrite_type.create(operands=operands, result_types=[BoolType()])

        resList: list[Operation] = [new_op]

        b1 = smt_bv.ConstantOp.from_int_value(1, 1)
        b0 = smt_bv.ConstantOp.from_int_value(0, 1)
        bool_to_bv = smt.IteOp(resList[-1].results[0], b1.results[0], b0.results[0])

        poison_op = smt.ConstantBoolOp.from_bool(False)
        res_op = PairOp(bool_to_bv.results[0], poison_op.res)

        resList += [b1, b0, bool_to_bv, poison_op, res_op]
        rewriter.insert_op_before_matched_op(resList)
        return ((res_op.res,), effect_state)


class IntersectsOpSemantics(OperationSemantics):
    def get_semantics(
        self,
        operands: Sequence[SSAValue],
        results: Sequence[Attribute],
        attributes: Mapping[str, Attribute | SSAValue],
        effect_state: SSAValue | None,
        rewriter: PatternRewriter,
    ) -> tuple[Sequence[SSAValue], SSAValue | None]:
        and_res = smt_bv.AndOp(operands[0], operands[1])
        assert isinstance(and_res.res.type, smt_bv.BitVectorType)
        const_0 = smt_bv.ConstantOp(0, and_res.res.type.width)
        eq_0 = smt.EqOp(and_res.res, const_0.res)

        resList: list[Operation] = [and_res, const_0, eq_0]

        b1 = smt_bv.ConstantOp.from_int_value(1, 1)
        b0 = smt_bv.ConstantOp.from_int_value(0, 1)
        bool_to_bv = smt.IteOp(resList[-1].results[0], b0.results[0], b1.results[0])

        poison_op = smt.ConstantBoolOp.from_bool(False)
        res_op = PairOp(bool_to_bv.results[0], poison_op.res)

        resList += [b1, b0, bool_to_bv, poison_op, res_op]
        rewriter.insert_op_before_matched_op(resList)
        return ((res_op.res,), effect_state)


class CountLOneOpSemantics(OperationSemantics):
    def get_semantics(
        self,
        operands: Sequence[SSAValue],
        results: Sequence[Attribute],
        attributes: Mapping[str, Attribute | SSAValue],
        effect_state: SSAValue | None,
        rewriter: PatternRewriter,
    ) -> tuple[Sequence[SSAValue], SSAValue | None]:
        operand = operands[0]
        resList = count_lones(operand)
        rewriter.insert_op_before_matched_op(resList)
        return ((resList[-1].results[0],), effect_state)


class CountLZeroOpSemantics(OperationSemantics):
    def get_semantics(
        self,
        operands: Sequence[SSAValue],
        results: Sequence[Attribute],
        attributes: Mapping[str, Attribute | SSAValue],
        effect_state: SSAValue | None,
        rewriter: PatternRewriter,
    ) -> tuple[Sequence[SSAValue], SSAValue | None]:
        operand = operands[0]
        resList = count_lzeros(operand)
        rewriter.insert_op_before_matched_op(resList)
        return ((resList[-1].results[0],), effect_state)


class CountROneOpSemantics(OperationSemantics):
    def get_semantics(
        self,
        operands: Sequence[SSAValue],
        results: Sequence[Attribute],
        attributes: Mapping[str, Attribute | SSAValue],
        effect_state: SSAValue | None,
        rewriter: PatternRewriter,
    ) -> tuple[Sequence[SSAValue], SSAValue | None]:
        operand = operands[0]
        resList, afterList = count_rones(operand)
        rewriter.insert_op_before_matched_op(resList)
        rewriter.insert_op_before_matched_op(afterList)
        return ((resList[-1].results[0],), effect_state)


class CountRZeroOpSemantics(OperationSemantics):
    def get_semantics(
        self,
        operands: Sequence[SSAValue],
        results: Sequence[Attribute],
        attributes: Mapping[str, Attribute | SSAValue],
        effect_state: SSAValue | None,
        rewriter: PatternRewriter,
    ) -> tuple[Sequence[SSAValue], SSAValue | None]:
        operand = operands[0]
        resList, afterList = count_rzeros(operand)
        rewriter.insert_op_before_matched_op(resList)
        rewriter.insert_op_before_matched_op(afterList)
        return ((resList[-1].results[0],), effect_state)


class SetHighBitsOpSemantics(OperationSemantics):
    def get_semantics(
        self,
        operands: Sequence[SSAValue],
        results: Sequence[Attribute],
        attributes: Mapping[str, Attribute | SSAValue],
        effect_state: SSAValue | None,
        rewriter: PatternRewriter,
    ) -> tuple[Sequence[SSAValue], SSAValue | None]:
        result = set_high_bits(operands[0], operands[1])
        rewriter.insert_op_before_matched_op(result)
        return ((result[-1].results[0],), effect_state)


class SetLowBitsOpSemantics(OperationSemantics):
    def get_semantics(
        self,
        operands: Sequence[SSAValue],
        results: Sequence[Attribute],
        attributes: Mapping[str, Attribute | SSAValue],
        effect_state: SSAValue | None,
        rewriter: PatternRewriter,
    ) -> tuple[Sequence[SSAValue], SSAValue | None]:
        result = set_low_bits(operands[0], operands[1])
        rewriter.insert_op_before_matched_op(result)
        return ((result[-1].results[0],), effect_state)


class GetLowBitsOpSemantics(OperationSemantics):
    def get_semantics(
        self,
        operands: Sequence[SSAValue],
        results: Sequence[Attribute],
        attributes: Mapping[str, Attribute | SSAValue],
        effect_state: SSAValue | None,
        rewriter: PatternRewriter,
    ) -> tuple[Sequence[SSAValue], SSAValue | None]:
        result = get_low_bits(operands[0], operands[1])
        rewriter.insert_op_before_matched_op(result)
        return ((result[-1].results[0],), effect_state)


class SMinOpSemantics(OperationSemantics):
    def get_semantics(
        self,
        operands: Sequence[SSAValue],
        results: Sequence[Attribute],
        attributes: Mapping[str, Attribute | SSAValue],
        effect_state: SSAValue | None,
        rewriter: PatternRewriter,
    ) -> tuple[Sequence[SSAValue], SSAValue | None]:
        smin_if = smt_bv.SleOp(operands[0], operands[1])
        rewriter.insert_op_before_matched_op(smin_if)
        ite_op = smt.IteOp(smin_if.results[0], operands[0], operands[1])
        rewriter.insert_op_before_matched_op(ite_op)
        return ((ite_op.res,), effect_state)


class UMinOpSemantics(OperationSemantics):
    def get_semantics(
        self,
        operands: Sequence[SSAValue],
        results: Sequence[Attribute],
        attributes: Mapping[str, Attribute | SSAValue],
        effect_state: SSAValue | None,
        rewriter: PatternRewriter,
    ) -> tuple[Sequence[SSAValue], SSAValue | None]:
        smin_if = smt_bv.UleOp(operands[0], operands[1])
        rewriter.insert_op_before_matched_op(smin_if)
        ite_op = smt.IteOp(smin_if.results[0], operands[0], operands[1])
        rewriter.insert_op_before_matched_op(ite_op)
        return ((ite_op.res,), effect_state)


class SMaxOpSemantics(OperationSemantics):
    def get_semantics(
        self,
        operands: Sequence[SSAValue],
        results: Sequence[Attribute],
        attributes: Mapping[str, Attribute | SSAValue],
        effect_state: SSAValue | None,
        rewriter: PatternRewriter,
    ) -> tuple[Sequence[SSAValue], SSAValue | None]:
        smin_if = smt_bv.SgtOp(operands[0], operands[1])
        rewriter.insert_op_before_matched_op(smin_if)
        ite_op = smt.IteOp(smin_if.results[0], operands[0], operands[1])
        rewriter.insert_op_before_matched_op(ite_op)
        return ((ite_op.res,), effect_state)


class UMaxOpSemantics(OperationSemantics):
    def get_semantics(
        self,
        operands: Sequence[SSAValue],
        results: Sequence[Attribute],
        attributes: Mapping[str, Attribute | SSAValue],
        effect_state: SSAValue | None,
        rewriter: PatternRewriter,
    ) -> tuple[Sequence[SSAValue], SSAValue | None]:
        smin_if = smt_bv.UgtOp(operands[0], operands[1])
        rewriter.insert_op_before_matched_op(smin_if)
        ite_op = smt.IteOp(smin_if.results[0], operands[0], operands[1])
        rewriter.insert_op_before_matched_op(ite_op)
        return ((ite_op.res,), effect_state)


class SelectOpSemantics(OperationSemantics):
    def get_semantics(
        self,
        operands: Sequence[SSAValue],
        results: Sequence[Attribute],
        attributes: Mapping[str, Attribute | SSAValue],
        effect_state: SSAValue | None,
        rewriter: PatternRewriter,
    ) -> tuple[Sequence[SSAValue], SSAValue | None]:
        bv1 = smt_bv.ConstantOp.from_int_value(1, 1)
        bv_val = FirstOp(operands[0])
        eq1 = smt.EqOp(bv_val.res, bv1.res)
        ite_op = smt.IteOp(eq1.res, operands[1], operands[2])
        rewriter.insert_op_before_matched_op([bv1, bv_val, eq1, ite_op])
        return ((ite_op.res,), effect_state)


class RepeatOpSemantics(OperationSemantics):
    def get_semantics(
        self,
        operands: Sequence[SSAValue],
        results: Sequence[Attribute],
        attributes: Mapping[str, Attribute | SSAValue],
        effect_state: SSAValue | None,
        rewriter: PatternRewriter,
    ) -> tuple[Sequence[SSAValue], SSAValue | None]:
        cntOp = operands[1].owner
        print(cntOp)
        print(cntOp.parent_op())
        assert (
            isinstance(cntOp, smt_bv.ConstantOp) and "repeat count has to be a constant"
        )
        cnt = cntOp.value.value.data
        repeatOp = smt_bv.RepeatOp(operands[0], cnt)
        rewriter.insert_op_before_matched_op(repeatOp)
        return ((repeatOp.res,), effect_state)


class ConcatOpSemantics(OperationSemantics):
    def get_semantics(
        self,
        operands: Sequence[SSAValue],
        results: Sequence[Attribute],
        attributes: Mapping[str, Attribute | SSAValue],
        effect_state: SSAValue | None,
        rewriter: PatternRewriter,
    ) -> tuple[Sequence[SSAValue], SSAValue | None]:
        concatOp = smt_bv.ConcatOp(operands[0], operands[1])
        rewriter.insert_op_before_matched_op(concatOp)
        return ((concatOp.res,), effect_state)


class ExtractOpSemantics(OperationSemantics):
    def get_semantics(
        self,
        operands: Sequence[SSAValue],
        results: Sequence[Attribute],
        attributes: Mapping[str, Attribute | SSAValue],
        effect_state: SSAValue | None,
        rewriter: PatternRewriter,
    ) -> tuple[Sequence[SSAValue], SSAValue | None]:
        numBitsOp = operands[1].owner
        bitPositionOp = operands[2].owner
        assert (
            isinstance(numBitsOp, smt_bv.ConstantOp) and "num bits has to be a constant"
        )
        assert (
            isinstance(bitPositionOp, smt_bv.ConstantOp)
            and "bit position has to be a constant"
        )
        numBits = numBitsOp.value.value.data
        bitPosition = bitPositionOp.value.value.data
        extractOp = smt_bv.ExtractOp(
            operands[0], numBits + bitPosition - 1, bitPosition
        )
        rewriter.insert_op_before_matched_op(extractOp)
        return ((extractOp.res,), effect_state)


class AddPoisonOpSemantics(OperationSemantics):
    def get_semantics(
        self,
        operands: Sequence[SSAValue],
        results: Sequence[Attribute],
        attributes: Mapping[str, Attribute | SSAValue],
        effect_state: SSAValue | None,
        rewriter: PatternRewriter,
    ) -> tuple[Sequence[SSAValue], SSAValue | None]:
        op_ty = operands[0].type
        assert isinstance(op_ty, smt_bv.BitVectorType)
        bool_false = smt.ConstantBoolOp(False)
        res = PairOp(operands[0], bool_false.res)

        rewriter.insert_op_before_matched_op([bool_false, res])
        return ((res.res,), effect_state)


class RemovePoisonOpSemantics(OperationSemantics):
    def get_semantics(
        self,
        operands: Sequence[SSAValue],
        results: Sequence[Attribute],
        attributes: Mapping[str, Attribute | SSAValue],
        effect_state: SSAValue | None,
        rewriter: PatternRewriter,
    ) -> tuple[Sequence[SSAValue], SSAValue | None]:
        op_ty = operands[0].type
        assert isinstance(op_ty, PairType)
        res = FirstOp(operands[0])
        rewriter.insert_op_before_matched_op([res])
<<<<<<< HEAD
        return ((res.res,), effect_state)
=======
        return (res.res,)


class ReverseBitsOpSemantics(OperationSemantics):
    def get_semantics(
        self,
        operands: Sequence[SSAValue],
        results: Sequence[Attribute],
        regions: Sequence[Region],
        attributes: Mapping[str, Attribute | SSAValue],
        rewriter: PatternRewriter,
    ) -> Sequence[SSAValue]:
        op_ty = operands[0].type
        assert isinstance(op_ty, smt_bv.BitVectorType)
        res = reverse_bits(operands[0])
        rewriter.insert_op_before_matched_op(res)
        return (res[-1].results[0],)


class ConstRangeForOpSemantics(OperationSemantics):
    def get_semantics(
        self,
        operands: Sequence[SSAValue],
        results: Sequence[Attribute],
        regions: Sequence[Region],
        attributes: Mapping[str, Attribute | SSAValue],
        rewriter: PatternRewriter,
    ) -> Sequence[SSAValue]:
        lb = operands[0].owner
        ub = operands[1].owner
        step = operands[2].owner
        assert (
            isinstance(lb, smt_bv.ConstantOp)
            and "loop lower bound has to be a constant"
        )
        assert (
            isinstance(ub, smt_bv.ConstantOp)
            and "loop upper bound has to be a constant"
        )
        assert isinstance(step, smt_bv.ConstantOp) and "loop step has to be a constant"
        lb_int = lb.value.value.data
        ub_int = ub.value.value.data
        step_int = step.value.value.data

        assert step_int != 0 and "step size should not be zero"
        if step_int > 0:
            assert (
                ub_int > lb_int
                and "the upper bound should be larger than the lower bound"
            )
        else:
            assert (
                ub_int < lb_int
                and "the upper bound should be smaller than the lower bound"
            )

        iter_args = operands[3:]
        iter_args_num = len(iter_args)

        indvar, *block_iter_args = regions[0].block.args

        value_map: dict[SSAValue, SSAValue] = {}

        value_map[indvar] = operands[0]
        for i in range(iter_args_num):
            value_map[block_iter_args[i]] = iter_args[i]
        last_result = None
        for i in range(lb_int, ub_int, step_int):
            for cur_op in regions[0].block.ops:
                if not isinstance(cur_op, transfer.NextLoopOp):
                    clone_op = cur_op.clone()
                    for idx in range(len(clone_op.operands)):
                        if cur_op.operands[idx] in value_map:
                            clone_op.operands[idx] = value_map[cur_op.operands[idx]]
                    if len(cur_op.results) != 0:
                        value_map[cur_op.results[0]] = clone_op.results[0]
                    rewriter.insert_op_before_matched_op(clone_op)
                    continue
                if isinstance(cur_op, transfer.NextLoopOp):
                    if i + step_int < ub_int:
                        new_value_map: dict[SSAValue, SSAValue] = {}
                        cur_ind = transfer.Constant(operands[1], i + step_int).result
                        new_value_map[indvar] = cur_ind
                        rewriter.insert_op_before_matched_op(cur_ind.owner)
                        for idx, arg in enumerate(block_iter_args):
                            new_value_map[block_iter_args[idx]] = value_map[
                                cur_op.operands[idx]
                            ]
                        value_map = new_value_map
                    else:
                        make_res = [value_map[arg] for arg in cur_op.arguments]
                        assert (
                            len(make_res) == 1
                            and "current we only support for one returned value from for"
                        )
                        last_result = make_res[0]
        return (last_result,)
>>>>>>> 7832b228


transfer_semantics: dict[type[Operation], OperationSemantics] = {
    transfer.Constant: ConstantOpSemantics(),
    transfer.AddOp: TrivialOpSemantics(transfer.AddOp, smt_bv.AddOp),
    transfer.MulOp: TrivialOpSemantics(transfer.MulOp, smt_bv.MulOp),
    transfer.OrOp: TrivialOpSemantics(transfer.OrOp, smt_bv.OrOp),
    transfer.AndOp: TrivialOpSemantics(transfer.AndOp, smt_bv.AndOp),
    transfer.XorOp: TrivialOpSemantics(transfer.XorOp, smt_bv.XorOp),
    transfer.SubOp: TrivialOpSemantics(transfer.SubOp, smt_bv.SubOp),
    transfer.NegOp: TrivialOpSemantics(transfer.NegOp, smt_bv.NotOp),
    transfer.ShlOp: TrivialOpSemantics(transfer.ShlOp, smt_bv.ShlOp),
    transfer.ConcatOp: ConcatOpSemantics(),
    transfer.RepeatOp: RepeatOpSemantics(),
    transfer.ExtractOp: ExtractOpSemantics(),
    transfer.UMulOverflowOp: UMulOverflowOpSemantics(),
    transfer.ShlOverflowOp: ShlOverflowOpSemantics(),
    transfer.CmpOp: CmpOpSemantics(),
    transfer.GetOp: GetOpSemantics(),
    transfer.MakeOp: MakeOpSemantics(),
    transfer.GetBitWidthOp: GetBitWidthOpSemantics(),
    transfer.CountLOneOp: CountLOneOpSemantics(),
    transfer.CountLZeroOp: CountLZeroOpSemantics(),
    transfer.CountROneOp: CountROneOpSemantics(),
    transfer.CountRZeroOp: CountRZeroOpSemantics(),
    transfer.SMaxOp: SMaxOpSemantics(),
    transfer.SMinOp: SMinOpSemantics(),
    transfer.UMaxOp: UMaxOpSemantics(),
    transfer.UMinOp: UMinOpSemantics(),
    transfer.SetHighBitsOp: SetHighBitsOpSemantics(),
    transfer.SetLowBitsOp: SetLowBitsOpSemantics(),
    transfer.GetLowBitsOp: GetLowBitsOpSemantics(),
    transfer.SelectOp: SelectOpSemantics(),
    transfer.IsPowerOf2Op: IsPowerOf2OpSemantics(),
    transfer.GetAllOnesOp: GetAllOnesOpSemantics(),
    transfer.IntersectsOp: IntersectsOpSemantics(),
    transfer.AddPoisonOp: AddPoisonOpSemantics(),
    transfer.RemovePoisonOp: RemovePoisonOpSemantics(),
    transfer.ReverseBitsOp: ReverseBitsOpSemantics(),
}<|MERGE_RESOLUTION|>--- conflicted
+++ resolved
@@ -1,4 +1,7 @@
 from dataclasses import dataclass
+
+from tornado.curl_httpclient import curl_log
+
 from xdsl.pattern_rewriter import (
     PatternRewriter,
 )
@@ -7,12 +10,7 @@
 from xdsl_smt.dialects import smt_bitvector_dialect as smt_bv
 from xdsl_smt.dialects import smt_dialect as smt
 from xdsl_smt.dialects import transfer
-<<<<<<< HEAD
 from xdsl_smt.passes.lower_to_smt.lower_to_smt import SMTLowerer
-=======
-from xdsl_smt.dialects.transfer import TupleType
-from xdsl_smt.passes.lower_to_smt.lower_to_smt import LowerToSMT
->>>>>>> 7832b228
 from xdsl_smt.dialects.smt_utils_dialect import (
     AnyPairType,
     PairType,
@@ -42,15 +40,9 @@
 class AbstractValueTypeSemantics(TypeSemantics):
     """Lower all types in an abstract value to SMT types
     But the last element is useless, this makes GetOp easier"""
-<<<<<<< HEAD
 
     def get_semantics(self, type: Attribute) -> Attribute:
         assert isinstance(type, transfer.AbstractValueType)
-=======
-    if isinstance(type, transfer.AbstractValueType) or isinstance(
-        type, transfer.TupleType
-    ):
->>>>>>> 7832b228
         curTy = type.get_fields()[-1]
         isIntegerTy = isinstance(curTy, IntegerType)
         curLoweredTy = SMTLowerer.lower_type(curTy)
@@ -648,10 +640,7 @@
         assert isinstance(op_ty, PairType)
         res = FirstOp(operands[0])
         rewriter.insert_op_before_matched_op([res])
-<<<<<<< HEAD
         return ((res.res,), effect_state)
-=======
-        return (res.res,)
 
 
 class ReverseBitsOpSemantics(OperationSemantics):
@@ -659,15 +648,15 @@
         self,
         operands: Sequence[SSAValue],
         results: Sequence[Attribute],
-        regions: Sequence[Region],
-        attributes: Mapping[str, Attribute | SSAValue],
+        attributes: Mapping[str, Attribute | SSAValue],
+        effect_state: SSAValue | None,
         rewriter: PatternRewriter,
     ) -> Sequence[SSAValue]:
         op_ty = operands[0].type
         assert isinstance(op_ty, smt_bv.BitVectorType)
         res = reverse_bits(operands[0])
         rewriter.insert_op_before_matched_op(res)
-        return (res[-1].results[0],)
+        return ((res[-1].results[0],), effect_state)
 
 
 class ConstRangeForOpSemantics(OperationSemantics):
@@ -675,10 +664,11 @@
         self,
         operands: Sequence[SSAValue],
         results: Sequence[Attribute],
-        regions: Sequence[Region],
-        attributes: Mapping[str, Attribute | SSAValue],
+        attributes: Mapping[str, Attribute | SSAValue],
+        effect_state: SSAValue | None,
         rewriter: PatternRewriter,
     ) -> Sequence[SSAValue]:
+        cur_op=rewriter.current_operation
         lb = operands[0].owner
         ub = operands[1].owner
         step = operands[2].owner
@@ -710,7 +700,7 @@
         iter_args = operands[3:]
         iter_args_num = len(iter_args)
 
-        indvar, *block_iter_args = regions[0].block.args
+        indvar, *block_iter_args = cur_op.regions[0].block.args
 
         value_map: dict[SSAValue, SSAValue] = {}
 
@@ -719,7 +709,7 @@
             value_map[block_iter_args[i]] = iter_args[i]
         last_result = None
         for i in range(lb_int, ub_int, step_int):
-            for cur_op in regions[0].block.ops:
+            for cur_op in cur_op.regions[0].block.ops:
                 if not isinstance(cur_op, transfer.NextLoopOp):
                     clone_op = cur_op.clone()
                     for idx in range(len(clone_op.operands)):
@@ -747,8 +737,7 @@
                             and "current we only support for one returned value from for"
                         )
                         last_result = make_res[0]
-        return (last_result,)
->>>>>>> 7832b228
+        return ((last_result,), effect_state)
 
 
 transfer_semantics: dict[type[Operation], OperationSemantics] = {
