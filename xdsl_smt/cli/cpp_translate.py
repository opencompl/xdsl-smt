#!/usr/bin/env python3

import argparse
from typing import cast
import sys

from xdsl.context import MLContext
from xdsl.ir import Operation
from xdsl.parser import Parser

from xdsl.dialects.arith import Arith
from xdsl.dialects.func import Func
from xdsl_smt.dialects.transfer import Transfer
from xdsl_smt.dialects.llvm_dialect import LLVM
from xdsl_smt.passes.transfer_lower import LowerToCpp, addDispatcher, addInductionOps
<<<<<<< HEAD
from xdsl.dialects.func import FuncOp, Return
=======
from xdsl.dialects.func import FuncOp, ReturnOp
>>>>>>> f65493fe
from xdsl.dialects.builtin import (
    Builtin,
    ModuleOp,
    IntegerAttr,
    StringAttr,
)


def register_all_arguments(arg_parser: argparse.ArgumentParser):
    arg_parser.add_argument(
        "transfer_functions", type=str, nargs="?", help="path to the transfer functions"
    )


def parse_file(ctx: MLContext, file: str | None) -> Operation:
    if file is None:
        f = sys.stdin
        file = "<stdin>"
    else:
        f = open(file)

    parser = Parser(ctx, f.read(), file)
    module = parser.parse_op()
    return module


def is_transfer_function(func: FuncOp) -> bool:
    return "applied_to" in func.attributes


def is_forward(func: FuncOp) -> bool:
    if "is_forward" in func.attributes:
        forward = func.attributes["is_forward"]
        assert isinstance(forward, IntegerAttr)
        return forward.value.data == 1
    return False


def getCounterexampleFunc(func: FuncOp) -> str | None:
    if "soundness_counterexample" not in func.attributes:
        return None
    attr = func.attributes["soundness_counterexample"]
    assert isinstance(attr, StringAttr)
    return attr.data


def checkFunctionValidity(func: FuncOp) -> bool:
    if len(func.function_type.inputs) != len(func.args):
        return False
    for func_type_arg, arg in zip(func.function_type.inputs, func.args):
        if func_type_arg != arg.type:
            return False
    return_op = func.body.block.last_op
<<<<<<< HEAD
    if not (return_op is not None and isinstance(return_op, Return)):
=======
    if not (return_op is not None and isinstance(return_op, ReturnOp)):
>>>>>>> f65493fe
        return False
    return return_op.operands[0].type == func.function_type.outputs.data[0]


def main() -> None:
    ctx = MLContext()
    arg_parser = argparse.ArgumentParser()
    register_all_arguments(arg_parser)
    args = arg_parser.parse_args()

    # Register all dialects
    ctx.load_dialect(Arith)
    ctx.load_dialect(Builtin)
    ctx.load_dialect(Func)
    ctx.load_dialect(Transfer)
    ctx.load_dialect(LLVM)

    # Parse the files
    module = parse_file(ctx, args.transfer_functions)
    assert isinstance(module, ModuleOp)

    allFuncMapping: dict[str, FuncOp] = {}
    forward = False
    counterexampleFuncs: set[str] = set()
    with open("tmp.cpp", "w") as fout:
        LowerToCpp.fout = fout
        for func in module.ops:
            if isinstance(func, FuncOp):
                if is_transfer_function(func):
                    forward |= is_transfer_function(func) and is_forward(func)
                    counterexampleFunc = getCounterexampleFunc(func)
                    if counterexampleFunc is not None:
                        counterexampleFuncs.add(counterexampleFunc)
                allFuncMapping[func.sym_name.data] = func

                # check function validity
                if not checkFunctionValidity(func):
                    print(func.sym_name)
                # check function validity

        for counterexample in counterexampleFuncs:
            assert counterexample in allFuncMapping
            allFuncMapping[counterexample].detach()
            del allFuncMapping[counterexample]
        for func in module.ops:
            if isinstance(func, FuncOp):
                allFuncMapping[func.sym_name.data] = func
                # HACK: we know the pass won't check that the operation is a module
                LowerToCpp(fout).apply(ctx, cast(ModuleOp, func))
        addInductionOps(fout)
        addDispatcher(fout, forward)

    # printer = Printer(target=Printer.Target.MLIR)
    # printer.print_op(module)


if __name__ == "__main__":
    main()<|MERGE_RESOLUTION|>--- conflicted
+++ resolved
@@ -13,11 +13,7 @@
 from xdsl_smt.dialects.transfer import Transfer
 from xdsl_smt.dialects.llvm_dialect import LLVM
 from xdsl_smt.passes.transfer_lower import LowerToCpp, addDispatcher, addInductionOps
-<<<<<<< HEAD
-from xdsl.dialects.func import FuncOp, Return
-=======
 from xdsl.dialects.func import FuncOp, ReturnOp
->>>>>>> f65493fe
 from xdsl.dialects.builtin import (
     Builtin,
     ModuleOp,
@@ -71,11 +67,7 @@
         if func_type_arg != arg.type:
             return False
     return_op = func.body.block.last_op
-<<<<<<< HEAD
-    if not (return_op is not None and isinstance(return_op, Return)):
-=======
     if not (return_op is not None and isinstance(return_op, ReturnOp)):
->>>>>>> f65493fe
         return False
     return return_op.operands[0].type == func.function_type.outputs.data[0]
 
