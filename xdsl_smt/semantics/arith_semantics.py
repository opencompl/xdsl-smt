from abc import abstractmethod
from dataclasses import dataclass
from typing import Mapping, Sequence
from xdsl.ir import Operation, SSAValue, Attribute
from xdsl.parser import AnyIntegerAttr
from xdsl.pattern_rewriter import PatternRewriter
from xdsl.dialects.builtin import IntegerType
from xdsl.utils.hints import isa
from xdsl_smt.semantics.builtin_semantics import IntegerAttrSemantics

from xdsl_smt.semantics.semantics import OperationSemantics

from xdsl_smt.dialects import smt_dialect as smt
from xdsl_smt.dialects import smt_bitvector_dialect as smt_bv
from xdsl_smt.dialects import smt_utils_dialect as smt_utils
from xdsl_smt.dialects.effects import ub_effect as smt_ub
import xdsl.dialects.arith as arith


def get_int_value_and_poison(
    val: SSAValue, rewriter: PatternRewriter
) -> tuple[SSAValue, SSAValue]:
    value = smt_utils.FirstOp(val)
    poison = smt_utils.SecondOp(val)
    rewriter.insert_op_before_matched_op([value, poison])
    return value.res, poison.res


def reduce_poison_values(
    operands: Sequence[SSAValue], rewriter: PatternRewriter
) -> tuple[Sequence[SSAValue], SSAValue]:
    if not operands:
        no_poison_op = smt.ConstantBoolOp(False)
        rewriter.insert_op_before_matched_op([no_poison_op])
        return operands, no_poison_op.res

    values = list[SSAValue]()
    value, result_poison = get_int_value_and_poison(operands[0], rewriter)
    values.append(value)

    for operand in operands[1:]:
        value, poison = get_int_value_and_poison(operand, rewriter)
        values.append(value)
        merge_poison = smt.OrOp(result_poison, poison)
        result_poison = merge_poison.res
        rewriter.insert_op_before_matched_op(merge_poison)

    return values, result_poison


class ConstantSemantics(OperationSemantics):
    def get_semantics(
        self,
        operands: Sequence[SSAValue],
        results: Sequence[Attribute],
        attributes: Mapping[str, Attribute | SSAValue],
        effect_state: SSAValue | None,
        rewriter: PatternRewriter,
    ) -> tuple[Sequence[SSAValue], SSAValue | None]:
        value_value = attributes["value"]
        if isinstance(value_value, Attribute):
            assert isa(value_value, AnyIntegerAttr)
            value_value = IntegerAttrSemantics().get_semantics(value_value, rewriter)

        no_poison = smt.ConstantBoolOp.from_bool(False)
        res = smt_utils.PairOp(value_value, no_poison.res)
        rewriter.insert_op_before_matched_op([no_poison, res])
        return ((res.res,), effect_state)


@dataclass
class SimplePoisonSemantics(OperationSemantics):
    """
    Semantics of an operation that propagates poison, and sometimes produce it.
    May have an effect.
    """

    @abstractmethod
    def get_simple_semantics(
        self,
        operands: Sequence[SSAValue],
        results: Sequence[Attribute],
        attributes: Mapping[str, Attribute | SSAValue],
        effect_state: SSAValue,
        rewriter: PatternRewriter,
    ) -> tuple[Sequence[tuple[SSAValue, SSAValue | None]], SSAValue]:
        pass

    def get_semantics(
        self,
        operands: Sequence[SSAValue],
        results: Sequence[Attribute],
        attributes: Mapping[str, Attribute | SSAValue],
        effect_state: SSAValue | None,
        rewriter: PatternRewriter,
    ) -> tuple[Sequence[SSAValue], SSAValue | None]:
        if effect_state is None:
            raise ValueError("Effect state is required for arith operations")
        operands, propagated_poison = reduce_poison_values(operands, rewriter)
        value_results, new_effect_state = self.get_simple_semantics(
            operands, results, attributes, effect_state, rewriter
        )
        value_with_poison_results: list[SSAValue] = []
        for value, new_poison in value_results:
            if isinstance(new_poison, SSAValue):
                poison = smt.OrOp(new_poison, propagated_poison)
                pair = smt_utils.PairOp(value, poison.res)
                rewriter.insert_op_before_matched_op([poison, pair])
                value_with_poison_results.append(pair.res)
            else:
                pair = smt_utils.PairOp(value, propagated_poison)
                rewriter.insert_op_before_matched_op([pair])
                value_with_poison_results.append(pair.res)

        return (value_with_poison_results, new_effect_state)


@dataclass
class SimplePurePoisonSemantics(SimplePoisonSemantics):
    """
    Semantics of an operation that propagates poison, and sometimes produce it.
    Does not touch any effect.
    """

    @abstractmethod
    def get_pure_semantics(
        self,
        operands: Sequence[SSAValue],
        results: Sequence[Attribute],
        attributes: Mapping[str, Attribute | SSAValue],
        rewriter: PatternRewriter,
    ) -> Sequence[tuple[SSAValue, SSAValue | None]]:
        pass

    def get_simple_semantics(
        self,
        operands: Sequence[SSAValue],
        results: Sequence[Attribute],
        attributes: Mapping[str, Attribute | SSAValue],
        effect_state: SSAValue,
        rewriter: PatternRewriter,
    ) -> tuple[Sequence[tuple[SSAValue, SSAValue | None]], SSAValue]:
        return (
            self.get_pure_semantics(operands, results, attributes, rewriter),
            effect_state,
        )


def single_binop_semantics(
    op_type: type[smt_bv.BinaryBVOp],
) -> type[SimplePurePoisonSemantics]:
    class SingleBinopSemantics(SimplePurePoisonSemantics):
        def get_pure_semantics(
            self,
            operands: Sequence[SSAValue],
            results: Sequence[Attribute],
            attributes: Mapping[str, Attribute | SSAValue],
            rewriter: PatternRewriter,
        ) -> Sequence[tuple[SSAValue, SSAValue | None]]:
            op = op_type(operands[0], operands[1])
            rewriter.insert_op_before_matched_op([op])
            return ((op.res, None),)

    return SingleBinopSemantics


AddiSemantics = single_binop_semantics(smt_bv.AddOp)
SubiSemantics = single_binop_semantics(smt_bv.SubOp)
MuliSemantics = single_binop_semantics(smt_bv.MulOp)
AndiSemantics = single_binop_semantics(smt_bv.AndOp)
OriSemantics = single_binop_semantics(smt_bv.OrOp)
XoriSemantics = single_binop_semantics(smt_bv.XorOp)


class MulSIExtendedSemantics(SimplePurePoisonSemantics):
    def get_pure_semantics(
        self,
        operands: Sequence[SSAValue],
        results: Sequence[Attribute],
        attributes: Mapping[str, Attribute | SSAValue],
        rewriter: PatternRewriter,
    ) -> Sequence[tuple[SSAValue, SSAValue | None]]:
        assert isinstance(results[0], IntegerType)
        assert isinstance(results[1], IntegerType)
        width = results[0].width.data

        lhs_extend = smt_bv.SignExtendOp(operands[0], smt_bv.BitVectorType(width * 2))
        rhs_extend = smt_bv.SignExtendOp(operands[1], smt_bv.BitVectorType(width * 2))

        res_extend = smt_bv.MulOp(lhs_extend.res, rhs_extend.res)

        low_bits = smt_bv.ExtractOp(res_extend.res, width - 1, 0)
        high_bits = smt_bv.ExtractOp(res_extend.res, 2 * width - 1, width)

        rewriter.insert_op_before_matched_op(
            [lhs_extend, rhs_extend, res_extend, low_bits, high_bits]
        )
        return ((low_bits.res, None), (high_bits.res, None))


class MulUIExtendedSemantics(SimplePurePoisonSemantics):
    def get_pure_semantics(
        self,
        operands: Sequence[SSAValue],
        results: Sequence[Attribute],
        attributes: Mapping[str, Attribute | SSAValue],
        rewriter: PatternRewriter,
    ) -> Sequence[tuple[SSAValue, SSAValue | None]]:
        assert isinstance(results[0], IntegerType)
        assert isinstance(results[1], IntegerType)
        width = results[0].width.data

        lhs_extend = smt_bv.ZeroExtendOp(operands[0], smt_bv.BitVectorType(width * 2))
        rhs_extend = smt_bv.ZeroExtendOp(operands[1], smt_bv.BitVectorType(width * 2))

        res_extend = smt_bv.MulOp(lhs_extend.res, rhs_extend.res)

        low_bits = smt_bv.ExtractOp(res_extend.res, width - 1, 0)
        high_bits = smt_bv.ExtractOp(res_extend.res, 2 * width - 1, width)

        rewriter.insert_op_before_matched_op(
            [lhs_extend, rhs_extend, res_extend, low_bits, high_bits]
        )
        return ((low_bits.res, None), (high_bits.res, None))


class ShliSemantics(SimplePurePoisonSemantics):
    def get_pure_semantics(
        self,
        operands: Sequence[SSAValue],
        results: Sequence[Attribute],
        attributes: Mapping[str, Attribute | SSAValue],
        rewriter: PatternRewriter,
    ) -> Sequence[tuple[SSAValue, SSAValue | None]]:
        assert isinstance(results[0], IntegerType)
        width = results[0].width.data

        value_op = smt_bv.ShlOp(operands[0], operands[1])
        rewriter.insert_op_before_matched_op([value_op])

        # If the shift amount is greater than the width of the value, poison
        width_op = smt_bv.ConstantOp(width, width)
        shift_amount_too_big = smt_bv.UgtOp(operands[1], width_op.res)

        rewriter.insert_op_before_matched_op([width_op, shift_amount_too_big])
        return ((value_op.res, shift_amount_too_big.res),)


class DivsiSemantics(OperationSemantics):
    def get_semantics(
        self,
        operands: Sequence[SSAValue],
        results: Sequence[Attribute],
        attributes: Mapping[str, Attribute | SSAValue],
        effect_state: SSAValue | None,
        rewriter: PatternRewriter,
    ) -> tuple[Sequence[SSAValue], SSAValue]:
        assert effect_state is not None

        lhs, lhs_poison = get_int_value_and_poison(operands[0], rewriter)
        rhs, rhs_poison = get_int_value_and_poison(operands[1], rewriter)
        assert isinstance(lhs.type, smt_bv.BitVectorType)
        width = lhs.type.width.data

        # Check for division by zero
        zero = rewriter.insert(smt_bv.ConstantOp(0, width)).res
        is_div_by_zero = rewriter.insert(smt.EqOp(rhs, zero)).res

        # Check for underflow
        minimum_value = rewriter.insert(smt_bv.ConstantOp(2 ** (width - 1), width)).res
        minus_one = rewriter.insert(smt_bv.ConstantOp(2**width - 1, width)).res
        lhs_is_min_val = rewriter.insert(smt.EqOp(lhs, minimum_value)).res
        rhs_is_minus_one = rewriter.insert(smt.EqOp(rhs, minus_one)).res
        is_underflow = rewriter.insert(smt.AndOp(lhs_is_min_val, rhs_is_minus_one)).res

        # UB cases: underflow, division by zero, or rhs being poison
        trigger_ub = rewriter.insert(smt_ub.TriggerOp(effect_state)).res
        is_ub = rewriter.insert(smt.OrOp(is_div_by_zero, is_underflow)).res
        is_ub = rewriter.insert(smt.OrOp(is_ub, rhs_poison)).res
        new_state = rewriter.insert(smt.IteOp(is_ub, trigger_ub, effect_state)).res

        # Operation result
        value_op = rewriter.insert(smt_bv.SDivOp(lhs, rhs)).res
        res = rewriter.insert(smt_utils.PairOp(value_op, lhs_poison)).res

        return ((res,), new_state)


class DivuiSemantics(SimplePurePoisonSemantics):
    def get_semantics(
        self,
        operands: Sequence[SSAValue],
        results: Sequence[Attribute],
        attributes: Mapping[str, Attribute | SSAValue],
        effect_state: SSAValue | None,
        rewriter: PatternRewriter,
    ) -> tuple[Sequence[SSAValue], SSAValue]:
        assert effect_state is not None

        lhs, lhs_poison = get_int_value_and_poison(operands[0], rewriter)
        rhs, rhs_poison = get_int_value_and_poison(operands[1], rewriter)
        assert isinstance(lhs.type, smt_bv.BitVectorType)
        width = lhs.type.width.data

        # Check for division by zero
        zero = rewriter.insert(smt_bv.ConstantOp(0, width)).res
        is_div_by_zero = rewriter.insert(smt.EqOp(rhs, zero)).res

        # UB cases: division by zero or rhs being poison
        trigger_ub = rewriter.insert(smt_ub.TriggerOp(effect_state)).res
        is_ub = rewriter.insert(smt.OrOp(is_div_by_zero, rhs_poison)).res
        new_state = rewriter.insert(smt.IteOp(is_ub, trigger_ub, effect_state)).res

        # Operation result
        value_op = rewriter.insert(smt_bv.UDivOp(lhs, rhs)).res
        res = rewriter.insert(smt_utils.PairOp(value_op, lhs_poison)).res

        return ((res,), new_state)


class RemsiSemantics(SimplePurePoisonSemantics):
    def get_semantics(
        self,
        operands: Sequence[SSAValue],
        results: Sequence[Attribute],
        attributes: Mapping[str, Attribute | SSAValue],
        effect_state: SSAValue | None,
        rewriter: PatternRewriter,
    ) -> tuple[Sequence[SSAValue], SSAValue | None]:
        assert effect_state is not None

        lhs, lhs_poison = get_int_value_and_poison(operands[0], rewriter)
        rhs, rhs_poison = get_int_value_and_poison(operands[1], rewriter)

        assert isinstance(lhs.type, smt_bv.BitVectorType)
        width = lhs.type.width.data

        # Check for remainder by zero
        zero = rewriter.insert(smt_bv.ConstantOp(0, width)).res
        is_rem_by_zero = rewriter.insert(smt.EqOp(rhs, zero)).res

        # UB cases: remainder by zero or rhs poison
        trigger_ub = rewriter.insert(smt_ub.TriggerOp(effect_state)).res
        is_ub = rewriter.insert(smt.OrOp(is_rem_by_zero, rhs_poison)).res
        new_state = rewriter.insert(smt.IteOp(is_ub, trigger_ub, effect_state)).res

        # Operation result
        value_op = rewriter.insert(smt_bv.SRemOp(lhs, rhs)).res
        res = rewriter.insert(smt_utils.PairOp(value_op, lhs_poison)).res

        return ((res,), new_state)


class RemuiSemantics(SimplePurePoisonSemantics):
    def get_semantics(
        self,
        operands: Sequence[SSAValue],
        results: Sequence[Attribute],
        attributes: Mapping[str, Attribute | SSAValue],
        effect_state: SSAValue | None,
        rewriter: PatternRewriter,
    ) -> tuple[Sequence[SSAValue], SSAValue | None]:
        assert effect_state is not None

        lhs, lhs_poison = get_int_value_and_poison(operands[0], rewriter)
        rhs, rhs_poison = get_int_value_and_poison(operands[1], rewriter)

        assert isinstance(lhs.type, smt_bv.BitVectorType)
        width = lhs.type.width.data

        # Check for remainder by zero
        zero = rewriter.insert(smt_bv.ConstantOp(0, width)).res
        is_rem_by_zero = rewriter.insert(smt.EqOp(rhs, zero)).res

        # UB cases: remainder by zero or rhs poison
        trigger_ub = rewriter.insert(smt_ub.TriggerOp(effect_state)).res
        is_ub = rewriter.insert(smt.OrOp(is_rem_by_zero, rhs_poison)).res
        new_state = rewriter.insert(smt.IteOp(is_ub, trigger_ub, effect_state)).res

        # Operation result
        value_op = rewriter.insert(smt_bv.URemOp(lhs, rhs)).res
        res = rewriter.insert(smt_utils.PairOp(value_op, lhs_poison)).res

        return ((res,), new_state)


class ShrsiSemantics(SimplePurePoisonSemantics):
    def get_pure_semantics(
        self,
        operands: Sequence[SSAValue],
        results: Sequence[Attribute],
        attributes: Mapping[str, Attribute | SSAValue],
        rewriter: PatternRewriter,
    ) -> Sequence[tuple[SSAValue, SSAValue | None]]:
        assert isinstance(results[0], IntegerType)
        width = results[0].width.data

        # Check for shift amount greater than width
        width_op = smt_bv.ConstantOp(width, width)
        shift_amount_too_big = smt_bv.UgtOp(operands[1], width_op.res)

        # Operation result
        value_op = smt_bv.AShrOp(operands[0], operands[1])

        rewriter.insert_op_before_matched_op(
            [
                width_op,
                shift_amount_too_big,
                value_op,
            ]
        )
        return ((value_op.res, shift_amount_too_big.res),)


class ShruiSemantics(SimplePurePoisonSemantics):
    def get_pure_semantics(
        self,
        operands: Sequence[SSAValue],
        results: Sequence[Attribute],
        attributes: Mapping[str, Attribute | SSAValue],
        rewriter: PatternRewriter,
    ) -> Sequence[tuple[SSAValue, SSAValue | None]]:
        assert isinstance(results[0], IntegerType)
        width = results[0].width.data

        # Check for shift amount greater than width
        width_op = smt_bv.ConstantOp(width, width)
        shift_amount_too_big = smt_bv.UgtOp(operands[1], width_op.res)

        # Operation result
        value_op = smt_bv.LShrOp(operands[0], operands[1])

        rewriter.insert_op_before_matched_op(
            [
                width_op,
                shift_amount_too_big,
                value_op,
            ]
        )
        return ((value_op.res, shift_amount_too_big.res),)


class MaxsiSemantics(SimplePurePoisonSemantics):
    def get_pure_semantics(
        self,
        operands: Sequence[SSAValue],
        results: Sequence[Attribute],
        attributes: Mapping[str, Attribute | SSAValue],
        rewriter: PatternRewriter,
    ) -> Sequence[tuple[SSAValue, SSAValue | None]]:
        # Operation result
        cond_op = smt_bv.SgtOp(operands[0], operands[1])
        value_op = smt.IteOp(cond_op.res, operands[0], operands[1])

        rewriter.insert_op_before_matched_op(
            [
                cond_op,
                value_op,
            ]
        )
        return ((value_op.res, None),)


class MaxuiSemantics(SimplePurePoisonSemantics):
    def get_pure_semantics(
        self,
        operands: Sequence[SSAValue],
        results: Sequence[Attribute],
        attributes: Mapping[str, Attribute | SSAValue],
        rewriter: PatternRewriter,
    ) -> Sequence[tuple[SSAValue, SSAValue | None]]:
        # Operation result
        cond_op = smt_bv.UgtOp(operands[0], operands[1])
        value_op = smt.IteOp(cond_op.res, operands[0], operands[1])

        rewriter.insert_op_before_matched_op(
            [
                cond_op,
                value_op,
            ]
        )
        return ((value_op.res, None),)


class MinsiSemantics(SimplePurePoisonSemantics):
    def get_pure_semantics(
        self,
        operands: Sequence[SSAValue],
        results: Sequence[Attribute],
        attributes: Mapping[str, Attribute | SSAValue],
        rewriter: PatternRewriter,
    ) -> Sequence[tuple[SSAValue, SSAValue | None]]:
        # Operation result
        cond_op = smt_bv.SleOp(operands[0], operands[1])
        value_op = smt.IteOp(cond_op.res, operands[0], operands[1])

        rewriter.insert_op_before_matched_op(
            [
                cond_op,
                value_op,
            ]
        )
        return ((value_op.res, None),)


class MinuiSemantics(SimplePurePoisonSemantics):
    def get_pure_semantics(
        self,
        operands: Sequence[SSAValue],
        results: Sequence[Attribute],
        attributes: Mapping[str, Attribute | SSAValue],
        rewriter: PatternRewriter,
    ) -> Sequence[tuple[SSAValue, SSAValue | None]]:
        # Operation result
        cond_op = smt_bv.UleOp(operands[0], operands[1])
        value_op = smt.IteOp(cond_op.res, operands[0], operands[1])

        rewriter.insert_op_before_matched_op(
            [
                cond_op,
                value_op,
            ]
        )
        return ((value_op.res, None),)


class CmpiSemantics(SimplePurePoisonSemantics):
    predicates = [
        smt.EqOp,
        smt.DistinctOp,
        smt_bv.SltOp,
        smt_bv.SleOp,
        smt_bv.SgtOp,
        smt_bv.SgeOp,
        smt_bv.UltOp,
        smt_bv.UleOp,
        smt_bv.UgtOp,
        smt_bv.UgeOp,
    ]

    def get_pure_semantics(
        self,
        operands: Sequence[SSAValue],
        results: Sequence[Attribute],
        attributes: Mapping[str, Attribute | SSAValue],
        rewriter: PatternRewriter,
    ) -> Sequence[tuple[SSAValue, SSAValue | None]]:
        predicate_opcode = attributes["predicate"]
        if not isinstance(predicate_opcode, SSAValue):
            assert isa(predicate_opcode, AnyIntegerAttr)
            predicate_opcode = IntegerAttrSemantics().get_semantics(
                predicate_opcode, rewriter
            )

        opcode_values: list[SSAValue] = []
        for predicate in self.predicates:
            op = predicate(operands[0], operands[1])
            opcode_values.append(op.res)
            rewriter.insert_op_before_matched_op([op])

        # The choice between the last two opcodes
        before_last_one_opcode = smt_bv.ConstantOp(len(self.predicates) - 2, 64)
        last_two_choice = smt.EqOp(before_last_one_opcode.res, predicate_opcode)
        last_two_opcodes = smt.IteOp(
            last_two_choice.res, opcode_values[-2], opcode_values[-1]
        )
        rewriter.insert_op_before_matched_op(
            [before_last_one_opcode, last_two_choice, last_two_opcodes]
        )

        # Get the actual result depending on the opcode value
        current_value = last_two_opcodes.res
        for i in range(len(self.predicates) - 3, -1, -1):
            current_opcode = smt_bv.ConstantOp(i, 64)
            current_choice = smt.EqOp(current_opcode.res, predicate_opcode)
            current_opcodes = smt.IteOp(
                current_choice.res, opcode_values[i], current_value
            )
            rewriter.insert_op_before_matched_op(
                [current_opcode, current_choice, current_opcodes]
            )
            current_value = current_opcodes.res

        zero = smt_bv.ConstantOp(0, 1)
        one = smt_bv.ConstantOp(1, 1)
        res_value = smt.IteOp(current_value, one.res, zero.res)
        rewriter.insert_op_before_matched_op([zero, one, res_value])

        return ((res_value.res, None),)


class SelectSemantics(OperationSemantics):
    # select poison a, b -> poison
    # select true, a, poison -> a

    def get_semantics(
        self,
        operands: Sequence[SSAValue],
        results: Sequence[Attribute],
        attributes: Mapping[str, Attribute | SSAValue],
        effect_state: SSAValue | None,
        rewriter: PatternRewriter,
    ) -> tuple[Sequence[SSAValue], SSAValue | None]:
        # Get all values and poisons
        cond_val, cond_poi = get_int_value_and_poison(operands[0], rewriter)
        tr_val, tr_poi = get_int_value_and_poison(operands[1], rewriter)
        fls_val, fls_poi = get_int_value_and_poison(operands[2], rewriter)

        # Get the resulting value depending on the condition
        one = smt_bv.ConstantOp(1, 1)
        to_smt_bool = smt.EqOp(cond_val, one.res)
        res_val = smt.IteOp(to_smt_bool.res, tr_val, fls_val)
        br_poi = smt.IteOp(to_smt_bool.res, tr_poi, fls_poi)

        # If the condition is poison, the result is poison
        res_poi = smt.IteOp(cond_poi, cond_poi, br_poi.res)

        res_op = smt_utils.PairOp(res_val.res, res_poi.res)

        rewriter.insert_op_before_matched_op(
            [one, to_smt_bool, res_val, br_poi, res_poi, res_op]
        )
        return ((res_op.res,), effect_state)


class TruncISemantics(SimplePurePoisonSemantics):
    def get_pure_semantics(
        self,
        operands: Sequence[SSAValue],
        results: Sequence[Attribute],
        attributes: Mapping[str, Attribute | SSAValue],
        rewriter: PatternRewriter,
    ) -> Sequence[tuple[SSAValue, SSAValue | None]]:
        assert isinstance(results[0], IntegerType)
        new_width = results[0].width.data

        res = smt_bv.ExtractOp(operands[0], new_width - 1, 0)
        rewriter.insert_op_before_matched_op([res])
        return ((res.res, None),)


class ExtUISemantics(SimplePurePoisonSemantics):
    def get_pure_semantics(
        self,
        operands: Sequence[SSAValue],
        results: Sequence[Attribute],
        attributes: Mapping[str, Attribute | SSAValue],
        rewriter: PatternRewriter,
    ) -> Sequence[tuple[SSAValue, SSAValue | None]]:
        assert isinstance(results[0], IntegerType)
        new_width = results[0].width.data

        op = smt_bv.ZeroExtendOp(operands[0], smt_bv.BitVectorType(new_width))
        rewriter.insert_op_before_matched_op([op])
        return ((op.res, None),)


class ExtSISemantics(SimplePurePoisonSemantics):
    def get_pure_semantics(
        self,
        operands: Sequence[SSAValue],
        results: Sequence[Attribute],
        attributes: Mapping[str, Attribute | SSAValue],
        rewriter: PatternRewriter,
    ) -> Sequence[tuple[SSAValue, SSAValue | None]]:
        assert isinstance(results[0], IntegerType)
        new_width = results[0].width.data

        op = smt_bv.SignExtendOp(operands[0], smt_bv.BitVectorType(new_width))
        rewriter.insert_op_before_matched_op([op])
        return ((op.res, None),)


class CeilDivUISemantics(SimplePoisonSemantics):
    def get_semantics(
        self,
        operands: Sequence[SSAValue],
        results: Sequence[Attribute],
        attributes: Mapping[str, Attribute | SSAValue],
        effect_state: SSAValue | None,
        rewriter: PatternRewriter,
    ) -> tuple[Sequence[SSAValue], SSAValue]:
        assert effect_state is not None
<<<<<<< HEAD

        lhs, lhs_poison = get_int_value_and_poison(operands[0], rewriter)
        rhs, rhs_poison = get_int_value_and_poison(operands[1], rewriter)

        assert isinstance(lhs.type, smt_bv.BitVectorType)
        width = lhs.type.width.data

=======

        lhs, lhs_poison = get_int_value_and_poison(operands[0], rewriter)
        rhs, rhs_poison = get_int_value_and_poison(operands[1], rewriter)

        assert isinstance(lhs.type, smt_bv.BitVectorType)
        width = lhs.type.width.data

>>>>>>> 71eb0e8e
        zero = rewriter.insert(smt_bv.ConstantOp(0, width)).res
        one = rewriter.insert(smt_bv.ConstantOp(1, width)).res

        # Check for division by zero
        is_rhs_zero = rewriter.insert(smt.EqOp(zero, rhs)).res

        # UB cases: division by zero or rhs poison
        is_ub = rewriter.insert(smt.OrOp(is_rhs_zero, rhs_poison)).res
        trigger_ub = rewriter.insert(smt_ub.TriggerOp(effect_state)).res
        new_state = rewriter.insert(smt.IteOp(is_ub, trigger_ub, effect_state)).res

        # We need to check if the lhs is zero, so we don't underflow later on
        is_lhs_zero = rewriter.insert(smt.EqOp(zero, lhs)).res

        # Compute floor((lhs - 1) / rhs) + 1
        lhs_minus_one = rewriter.insert(smt_bv.SubOp(lhs, one)).res
        floor_div = rewriter.insert(smt_bv.UDivOp(lhs_minus_one, rhs)).res
        nonzero_res = rewriter.insert(smt_bv.AddOp(floor_div, one)).res

        # If the lhs is zero, the result is zero
        value_res = rewriter.insert(smt.IteOp(is_lhs_zero, zero, nonzero_res)).res

        res = rewriter.insert(smt_utils.PairOp(value_res, lhs_poison)).res

        return ((res,), new_state)


class CeilDivSISemantics(SimplePurePoisonSemantics):
    def get_semantics(
        self,
        operands: Sequence[SSAValue],
        results: Sequence[Attribute],
        attributes: Mapping[str, Attribute | SSAValue],
        effect_state: SSAValue | None,
        rewriter: PatternRewriter,
    ) -> tuple[Sequence[SSAValue], SSAValue]:
        assert effect_state is not None

        lhs, lhs_poison = get_int_value_and_poison(operands[0], rewriter)
        rhs, rhs_poison = get_int_value_and_poison(operands[1], rewriter)

        assert isinstance(lhs.type, smt_bv.BitVectorType)
        width = lhs.type.width.data

        # Check for underflow
        minimum_value = rewriter.insert(smt_bv.ConstantOp(2 ** (width - 1), width)).res
        minus_one = rewriter.insert(smt_bv.ConstantOp(2**width - 1, width)).res
        one = rewriter.insert(smt_bv.ConstantOp(1, width)).res
        lhs_is_min_val = rewriter.insert(smt.EqOp(lhs, minimum_value)).res
        rhs_is_minus_one = rewriter.insert(smt.EqOp(rhs, minus_one)).res
        is_underflow = rewriter.insert(smt.AndOp(lhs_is_min_val, rhs_is_minus_one)).res

        # Check for division by zero
        zero = rewriter.insert(smt_bv.ConstantOp(0, width)).res
        is_div_by_zero = rewriter.insert(smt.EqOp(zero, rhs)).res

        # UB cases: underflow, division by zero or rhs poison
        is_ub = rewriter.insert(smt.OrOp(is_underflow, is_div_by_zero)).res
        is_ub = rewriter.insert(smt.OrOp(is_ub, rhs_poison)).res
        trigger_ub = rewriter.insert(smt_ub.TriggerOp(effect_state)).res
        new_state = rewriter.insert(smt.IteOp(is_ub, trigger_ub, effect_state)).res

<<<<<<< HEAD
        # Division when the result is positive
        # we do ((lhs - 1) / rhs) + 1 for lhs and rhs positive
        # and ((lhs + 1)) / lhs) + 1 for lhs and rhs negative
        is_lhs_positive = rewriter.insert(smt_bv.SltOp(lhs, zero)).res
        opposite_one = rewriter.insert(smt.IteOp(is_lhs_positive, minus_one, one)).res
        lhs_minus_one = rewriter.insert(smt_bv.SubOp(lhs, opposite_one)).res
        floor_div = rewriter.insert(smt_bv.SDivOp(lhs_minus_one, rhs)).res
        positive_res = rewriter.insert(smt_bv.AddOp(floor_div, one)).res

        # If the result is non positive
        # We do - ((- lhs) / rhs)
        minus_lhs = rewriter.insert(smt_bv.SubOp(zero, lhs)).res
        neg_floor_div = rewriter.insert(smt_bv.SDivOp(minus_lhs, rhs)).res
        nonpositive_res = rewriter.insert(smt_bv.SubOp(zero, neg_floor_div)).res

        # Check if the result is positive
        is_rhs_positive = rewriter.insert(smt_bv.SltOp(rhs, zero)).res
        is_lhs_negative = rewriter.insert(smt_bv.SltOp(zero, lhs)).res
        is_rhs_negative = rewriter.insert(smt_bv.SltOp(zero, rhs)).res
        are_both_positive = rewriter.insert(
            smt.AndOp(is_lhs_positive, is_rhs_positive)
        ).res
        are_both_negative = rewriter.insert(
            smt.AndOp(is_lhs_negative, is_rhs_negative)
        ).res
        is_positive = rewriter.insert(
            smt.OrOp(are_both_positive, are_both_negative)
        ).res

        value_res = rewriter.insert(
            smt.IteOp(is_positive, positive_res, nonpositive_res)
        ).res
=======
        # Do the lhs / rhs division
        div = rewriter.insert(smt_bv.SDivOp(lhs, rhs)).res

        # Check if we should round up rather than towards zero
        # This happens when the remainder is not zero and both operands have the same sign

        mul = rewriter.insert(smt_bv.MulOp(div, rhs)).res
        is_remainder_not_zero = rewriter.insert(smt.DistinctOp(mul, lhs)).res
        is_lhs_positive = rewriter.insert(smt_bv.SgtOp(lhs, zero)).res
        is_rhs_positive = rewriter.insert(smt_bv.SgtOp(rhs, zero)).res
        same_sign = rewriter.insert(smt.EqOp(is_lhs_positive, is_rhs_positive)).res
        should_round_up = rewriter.insert(
            smt.AndOp(same_sign, is_remainder_not_zero)
        ).res

        # If we should round up, add one to the result
        one = rewriter.insert(smt_bv.ConstantOp(1, width)).res
        div_plus_one = rewriter.insert(smt_bv.AddOp(div, one)).res
        value_res = rewriter.insert(smt.IteOp(should_round_up, div_plus_one, div)).res

>>>>>>> 71eb0e8e
        res = rewriter.insert(smt_utils.PairOp(value_res, lhs_poison)).res

        return ((res,), new_state)


class FloorDivSISemantics(SimplePurePoisonSemantics):
    def get_semantics(
        self,
        operands: Sequence[SSAValue],
        results: Sequence[Attribute],
        attributes: Mapping[str, Attribute | SSAValue],
        effect_state: SSAValue | None,
        rewriter: PatternRewriter,
    ) -> tuple[Sequence[SSAValue], SSAValue]:
        assert effect_state is not None

        lhs, lhs_poison = get_int_value_and_poison(operands[0], rewriter)
        rhs, rhs_poison = get_int_value_and_poison(operands[1], rewriter)
        assert isinstance(lhs.type, smt_bv.BitVectorType)
        width = lhs.type.width.data

        # Check for underflow
        minimum_value = rewriter.insert(smt_bv.ConstantOp(2 ** (width - 1), width)).res
        minus_one = rewriter.insert(smt_bv.ConstantOp(2**width - 1, width)).res
        lhs_is_min_val = rewriter.insert(smt.EqOp(lhs, minimum_value)).res
        rhs_is_minus_one = rewriter.insert(smt.EqOp(rhs, minus_one)).res
        is_underflow = rewriter.insert(smt.AndOp(lhs_is_min_val, rhs_is_minus_one)).res

        # Check for division by zero
        zero = rewriter.insert(smt_bv.ConstantOp(0, width)).res
        is_div_by_zero = rewriter.insert(smt.EqOp(zero, rhs)).res

        # UB cases: underflow, division by zero, or poison in rhs
        is_ub = rewriter.insert(smt.OrOp(is_underflow, is_div_by_zero)).res
        is_ub = rewriter.insert(smt.OrOp(is_ub, rhs_poison)).res
        trigger_ub = rewriter.insert(smt_ub.TriggerOp(effect_state)).res
        new_state = rewriter.insert(smt.IteOp(is_ub, trigger_ub, effect_state)).res

        # Compute a division rounded by zero
        value_op = rewriter.insert(smt_bv.SDivOp(lhs, rhs)).res

        # If the result is negative, subtract 1 if the remainder is not 0
        is_lhs_negative = rewriter.insert(smt_bv.SltOp(lhs, zero)).res
        is_rhs_negative = rewriter.insert(smt_bv.SltOp(rhs, zero)).res
        is_negative = rewriter.insert(smt.XorOp(is_lhs_negative, is_rhs_negative)).res
        remainder = rewriter.insert(smt_bv.SRemOp(lhs, rhs)).res
        is_remainder_not_zero = rewriter.insert(smt.DistinctOp(remainder, zero)).res
        subtract_one = rewriter.insert(smt_bv.AddOp(value_op, minus_one)).res
        should_subtract_one = rewriter.insert(
            smt.AndOp(is_negative, is_remainder_not_zero)
        ).res
        res_value_op = rewriter.insert(
            smt.IteOp(should_subtract_one, subtract_one, value_op)
        ).res
        res = rewriter.insert(smt_utils.PairOp(res_value_op, lhs_poison)).res

        return ((res,), new_state)


arith_semantics: dict[type[Operation], OperationSemantics] = {
    arith.ConstantOp: ConstantSemantics(),
    arith.AddiOp: AddiSemantics(),
    arith.SubiOp: SubiSemantics(),
    arith.MuliOp: MuliSemantics(),
    arith.MulSIExtendedOp: MulSIExtendedSemantics(),
    arith.MulUIExtendedOp: MulUIExtendedSemantics(),
    arith.AndIOp: AndiSemantics(),
    arith.OrIOp: OriSemantics(),
    arith.XOrIOp: XoriSemantics(),
    arith.ShLIOp: ShliSemantics(),
    arith.DivSIOp: DivsiSemantics(),
    arith.DivUIOp: DivuiSemantics(),
    arith.RemSIOp: RemsiSemantics(),
    arith.RemUIOp: RemuiSemantics(),
    arith.ShRSIOp: ShrsiSemantics(),
    arith.ShRUIOp: ShruiSemantics(),
    arith.MaxSIOp: MaxsiSemantics(),
    arith.MaxUIOp: MaxuiSemantics(),
    arith.MinSIOp: MinsiSemantics(),
    arith.MinUIOp: MinuiSemantics(),
    arith.CmpiOp: CmpiSemantics(),
    arith.SelectOp: SelectSemantics(),
    arith.TruncIOp: TruncISemantics(),
    arith.ExtUIOp: ExtUISemantics(),
    arith.ExtSIOp: ExtSISemantics(),
    arith.CeilDivUIOp: CeilDivUISemantics(),
    arith.CeilDivSIOp: CeilDivSISemantics(),
    arith.FloorDivSIOp: FloorDivSISemantics(),
}<|MERGE_RESOLUTION|>--- conflicted
+++ resolved
@@ -681,7 +681,6 @@
         rewriter: PatternRewriter,
     ) -> tuple[Sequence[SSAValue], SSAValue]:
         assert effect_state is not None
-<<<<<<< HEAD
 
         lhs, lhs_poison = get_int_value_and_poison(operands[0], rewriter)
         rhs, rhs_poison = get_int_value_and_poison(operands[1], rewriter)
@@ -689,15 +688,6 @@
         assert isinstance(lhs.type, smt_bv.BitVectorType)
         width = lhs.type.width.data
 
-=======
-
-        lhs, lhs_poison = get_int_value_and_poison(operands[0], rewriter)
-        rhs, rhs_poison = get_int_value_and_poison(operands[1], rewriter)
-
-        assert isinstance(lhs.type, smt_bv.BitVectorType)
-        width = lhs.type.width.data
-
->>>>>>> 71eb0e8e
         zero = rewriter.insert(smt_bv.ConstantOp(0, width)).res
         one = rewriter.insert(smt_bv.ConstantOp(1, width)).res
 
@@ -760,40 +750,6 @@
         trigger_ub = rewriter.insert(smt_ub.TriggerOp(effect_state)).res
         new_state = rewriter.insert(smt.IteOp(is_ub, trigger_ub, effect_state)).res
 
-<<<<<<< HEAD
-        # Division when the result is positive
-        # we do ((lhs - 1) / rhs) + 1 for lhs and rhs positive
-        # and ((lhs + 1)) / lhs) + 1 for lhs and rhs negative
-        is_lhs_positive = rewriter.insert(smt_bv.SltOp(lhs, zero)).res
-        opposite_one = rewriter.insert(smt.IteOp(is_lhs_positive, minus_one, one)).res
-        lhs_minus_one = rewriter.insert(smt_bv.SubOp(lhs, opposite_one)).res
-        floor_div = rewriter.insert(smt_bv.SDivOp(lhs_minus_one, rhs)).res
-        positive_res = rewriter.insert(smt_bv.AddOp(floor_div, one)).res
-
-        # If the result is non positive
-        # We do - ((- lhs) / rhs)
-        minus_lhs = rewriter.insert(smt_bv.SubOp(zero, lhs)).res
-        neg_floor_div = rewriter.insert(smt_bv.SDivOp(minus_lhs, rhs)).res
-        nonpositive_res = rewriter.insert(smt_bv.SubOp(zero, neg_floor_div)).res
-
-        # Check if the result is positive
-        is_rhs_positive = rewriter.insert(smt_bv.SltOp(rhs, zero)).res
-        is_lhs_negative = rewriter.insert(smt_bv.SltOp(zero, lhs)).res
-        is_rhs_negative = rewriter.insert(smt_bv.SltOp(zero, rhs)).res
-        are_both_positive = rewriter.insert(
-            smt.AndOp(is_lhs_positive, is_rhs_positive)
-        ).res
-        are_both_negative = rewriter.insert(
-            smt.AndOp(is_lhs_negative, is_rhs_negative)
-        ).res
-        is_positive = rewriter.insert(
-            smt.OrOp(are_both_positive, are_both_negative)
-        ).res
-
-        value_res = rewriter.insert(
-            smt.IteOp(is_positive, positive_res, nonpositive_res)
-        ).res
-=======
         # Do the lhs / rhs division
         div = rewriter.insert(smt_bv.SDivOp(lhs, rhs)).res
 
@@ -814,7 +770,6 @@
         div_plus_one = rewriter.insert(smt_bv.AddOp(div, one)).res
         value_res = rewriter.insert(smt.IteOp(should_round_up, div_plus_one, div)).res
 
->>>>>>> 71eb0e8e
         res = rewriter.insert(smt_utils.PairOp(value_res, lhs_poison)).res
 
         return ((res,), new_state)
